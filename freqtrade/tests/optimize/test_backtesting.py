--- conflicted
+++ resolved
@@ -9,28 +9,19 @@
 from arrow import Arrow
 import pandas as pd
 import numpy as np
-<<<<<<< HEAD
 from freqtrade import optimize
 from freqtrade.optimize.backtesting import Backtesting, start, setup_configuration
 from freqtrade.arguments import Arguments
 from freqtrade.analyze import Analyze
-import freqtrade.tests.conftest as tt  # test tools
+from freqtrade.tests.conftest import default_conf, log_has
 
 
 # Avoid to reinit the same object again and again
-_BACKTESTING = Backtesting(tt.default_conf())
+_BACKTESTING = Backtesting(default_conf())
 
 
 def get_args(args) -> List[str]:
     return Arguments(args, '').get_parsed_arg()
-=======
-from freqtrade import exchange, optimize
-from freqtrade.exchange import Bittrex
-from freqtrade.optimize import preprocess
-from freqtrade.optimize.backtesting import backtest, generate_text_table, get_timeframe
-import freqtrade.optimize.backtesting as backtesting
-from freqtrade.tests.conftest import log_has
->>>>>>> 4dca8481
 
 
 def trim_dictlist(dict_list, num):
@@ -193,21 +184,21 @@
     assert 'exchange' in config
     assert 'pair_whitelist' in config['exchange']
     assert 'datadir' in config
-    assert tt.log_has(
+    assert log_has(
         'Parameter --datadir detected: {} ...'.format(config['datadir']),
         caplog.record_tuples
     )
     assert 'ticker_interval' in config
-    assert not tt.log_has('Parameter -i/--ticker-interval detected ...', caplog.record_tuples)
+    assert not log_has('Parameter -i/--ticker-interval detected ...', caplog.record_tuples)
 
     assert 'live' not in config
-    assert not tt.log_has('Parameter -l/--live detected ...', caplog.record_tuples)
+    assert not log_has('Parameter -l/--live detected ...', caplog.record_tuples)
 
     assert 'realistic_simulation' not in config
-    assert not tt.log_has('Parameter --realistic-simulation detected ...', caplog.record_tuples)
+    assert not log_has('Parameter --realistic-simulation detected ...', caplog.record_tuples)
 
     assert 'refresh_pairs' not in config
-    assert not tt.log_has('Parameter -r/--refresh-pairs-cached detected ...', caplog.record_tuples)
+    assert not log_has('Parameter -r/--refresh-pairs-cached detected ...', caplog.record_tuples)
 
     assert 'timerange' not in config
     assert 'export' not in config
@@ -241,34 +232,34 @@
     assert 'exchange' in config
     assert 'pair_whitelist' in config['exchange']
     assert 'datadir' in config
-    assert tt.log_has(
+    assert log_has(
         'Parameter --datadir detected: {} ...'.format(config['datadir']),
         caplog.record_tuples
     )
     assert 'ticker_interval' in config
-    assert tt.log_has('Parameter -i/--ticker-interval detected ...', caplog.record_tuples)
-    assert tt.log_has(
+    assert log_has('Parameter -i/--ticker-interval detected ...', caplog.record_tuples)
+    assert log_has(
         'Using ticker_interval: 1 ...',
         caplog.record_tuples
     )
 
     assert 'live' in config
-    assert tt.log_has('Parameter -l/--live detected ...', caplog.record_tuples)
+    assert log_has('Parameter -l/--live detected ...', caplog.record_tuples)
 
     assert 'realistic_simulation'in config
-    assert tt.log_has('Parameter --realistic-simulation detected ...', caplog.record_tuples)
-    assert tt.log_has('Using max_open_trades: 1 ...', caplog.record_tuples)
+    assert log_has('Parameter --realistic-simulation detected ...', caplog.record_tuples)
+    assert log_has('Using max_open_trades: 1 ...', caplog.record_tuples)
 
     assert 'refresh_pairs'in config
-    assert tt.log_has('Parameter -r/--refresh-pairs-cached detected ...', caplog.record_tuples)
+    assert log_has('Parameter -r/--refresh-pairs-cached detected ...', caplog.record_tuples)
     assert 'timerange' in config
-    assert tt.log_has(
+    assert log_has(
         'Parameter --timerange detected: {} ...'.format(config['timerange']),
         caplog.record_tuples
     )
 
     assert 'export' in config
-    assert tt.log_has(
+    assert log_has(
         'Parameter --export detected: {} ...'.format(config['export']),
         caplog.record_tuples
     )
@@ -290,7 +281,7 @@
     ]
     args = get_args(args)
     start(args)
-    assert tt.log_has(
+    assert log_has(
         'Starting freqtrade in Backtesting mode',
         caplog.record_tuples
     )
@@ -431,7 +422,7 @@
         'up to 2017-11-14T22:59:00+00:00 (0 days)..'
     ]
     for line in exists:
-        assert tt.log_has(line, caplog.record_tuples)
+        assert log_has(line, caplog.record_tuples)
 
 
 def test_backtest(default_conf) -> None:
@@ -570,61 +561,7 @@
         assert dur > 0
 
 
-<<<<<<< HEAD
 def test_backtest_start_live(default_conf, mocker, caplog):
-=======
-def test_processed(default_conf, mocker, default_strategy):
-    mocker.patch.dict('freqtrade.main._CONF', default_conf)
-    dict_of_tickerrows = load_data_test('raise')
-    dataframes = optimize.preprocess(dict_of_tickerrows)
-    dataframe = dataframes['BTC_UNITEST']
-    cols = dataframe.columns
-    # assert the dataframe got some of the indicator columns
-    for col in ['close', 'high', 'low', 'open', 'date',
-                'ema50', 'ao', 'macd', 'plus_dm']:
-        assert col in cols
-
-
-def test_backtest_pricecontours(default_conf, mocker, default_strategy):
-    mocker.patch.dict('freqtrade.main._CONF', default_conf)
-    tests = [['raise', 17], ['lower', 0], ['sine', 17]]
-    for [contour, numres] in tests:
-        simple_backtest(default_conf, contour, numres)
-
-
-def mocked_load_data(datadir, pairs=[], ticker_interval=0, refresh_pairs=False, timerange=None):
-    tickerdata = optimize.load_tickerdata_file(datadir, 'BTC_UNITEST', 1, timerange=timerange)
-    pairdata = {'BTC_UNITEST': tickerdata}
-    return pairdata
-
-
-def test_backtest_start(default_conf, mocker, caplog):
-    caplog.set_level(logging.INFO)
-    default_conf['exchange']['pair_whitelist'] = ['BTC_UNITEST']
-    mocker.patch.dict('freqtrade.main._CONF', default_conf)
-    mocker.patch('freqtrade.misc.load_config', new=lambda s: default_conf)
-    mocker.patch.multiple('freqtrade.optimize',
-                          load_data=mocked_load_data)
-    args = MagicMock()
-    args.ticker_interval = 1
-    args.level = 10
-    args.live = False
-    args.datadir = None
-    args.export = None
-    args.timerange = '-100'  # needed due to MagicMock malleability
-    backtesting.start(args)
-    # check the logs, that will contain the backtest result
-    exists = ['Using max_open_trades: 1 ...',
-              'Using stake_amount: 0.001 ...',
-              'Measuring data from 2017-11-14T21:17:00+00:00 '
-              'up to 2017-11-14T22:59:00+00:00 (0 days)..']
-    for line in exists:
-        assert log_has(line, caplog.record_tuples)
-
-
-def test_backtest_start_live(default_strategy, default_conf, mocker, caplog):
-    caplog.set_level(logging.INFO)
->>>>>>> 4dca8481
     default_conf['exchange']['pair_whitelist'] = ['BTC_UNITEST']
     mocker.patch('freqtrade.exchange.get_ticker_history',
                  new=lambda n, i: _load_pair_as_ticks(n, i))
@@ -668,8 +605,4 @@
     ]
 
     for line in exists:
-<<<<<<< HEAD
-        tt.log_has(line, caplog.record_tuples)
-=======
-        assert log_has(line, caplog.record_tuples)
->>>>>>> 4dca8481
+        log_has(line, caplog.record_tuples)