"""
IStrategy interface
This module defines the interface to apply for strategies
"""
import logging
import warnings
from abc import ABC, abstractmethod
from datetime import datetime, timedelta, timezone
from typing import Dict, List, Optional, Tuple, Union

import arrow
from pandas import DataFrame

from freqtrade.constants import ListPairsWithTimeframes
from freqtrade.data.dataprovider import DataProvider
from freqtrade.enums import CandleType, SellType, SignalDirection, SignalTagType, SignalType
from freqtrade.enums.tradingmode import TradingMode
from freqtrade.exceptions import OperationalException, StrategyError
from freqtrade.exchange import timeframe_to_minutes, timeframe_to_seconds
from freqtrade.exchange.exchange import timeframe_to_next_date
from freqtrade.persistence import PairLocks, Trade
from freqtrade.persistence.models import LocalTrade, Order
from freqtrade.strategy.hyper import HyperStrategyMixin
from freqtrade.strategy.informative_decorator import (InformativeData, PopulateIndicators,
                                                      _create_and_merge_informative_pair,
                                                      _format_pair_name)
from freqtrade.strategy.strategy_wrapper import strategy_safe_wrapper
from freqtrade.wallets import Wallets


logger = logging.getLogger(__name__)
CUSTOM_SELL_MAX_LENGTH = 64


class SellCheckTuple:
    """
    NamedTuple for Sell type + reason
    """
    sell_type: SellType
    sell_reason: str = ''

    def __init__(self, sell_type: SellType, sell_reason: str = ''):
        self.sell_type = sell_type
        self.sell_reason = sell_reason or sell_type.value

    @property
    def sell_flag(self):
        return self.sell_type != SellType.NONE


class IStrategy(ABC, HyperStrategyMixin):
    """
    Interface for freqtrade strategies
    Defines the mandatory structure must follow any custom strategies

    Attributes you can use:
        minimal_roi -> Dict: Minimal ROI designed for the strategy
        stoploss -> float: optimal stoploss designed for the strategy
        timeframe -> str: value of the timeframe (ticker interval) to use with the strategy
    """
    # Strategy interface version
    # Default to version 2
    # Version 1 is the initial interface without metadata dict
    # Version 2 populate_* include metadata dict
    INTERFACE_VERSION: int = 2

    _populate_fun_len: int = 0
    _buy_fun_len: int = 0
    _sell_fun_len: int = 0
    _ft_params_from_file: Dict
    # associated minimal roi
    minimal_roi: Dict = {}

    # associated stoploss
    stoploss: float

    # trailing stoploss
    trailing_stop: bool = False
    trailing_stop_positive: Optional[float] = None
    trailing_stop_positive_offset: float = 0.0
    trailing_only_offset_is_reached = False
    use_custom_stoploss: bool = False

    # associated timeframe
    ticker_interval: str  # DEPRECATED
    timeframe: str

    # Optional order types
    order_types: Dict = {
        'buy': 'limit',
        'sell': 'limit',
        'stoploss': 'limit',
        'stoploss_on_exchange': False,
        'stoploss_on_exchange_interval': 60,
    }

    # Optional time in force
    order_time_in_force: Dict = {
        'buy': 'gtc',
        'sell': 'gtc',
    }

    # run "populate_indicators" only for new candle
    process_only_new_candles: bool = False

    use_sell_signal: bool
    sell_profit_only: bool
    sell_profit_offset: float
    ignore_roi_if_buy_signal: bool

    # Position adjustment is disabled by default
    position_adjustment_enable: bool = False
    max_entry_position_adjustment: int = -1

    # Number of seconds after which the candle will no longer result in a buy on expired candles
    ignore_buying_expired_candle_after: int = 0

    # Disable checking the dataframe (converts the error into a warning message)
    disable_dataframe_checks: bool = False

    # Count of candles the strategy requires before producing valid signals
    startup_candle_count: int = 0

    # Protections
    protections: List = []

    # Class level variables (intentional) containing
    # the dataprovider (dp) (access to other candles, historic data, ...)
    # and wallets - access to the current balance.
    dp: Optional[DataProvider]
    wallets: Optional[Wallets] = None
    # Filled from configuration
    stake_currency: str
    # container variable for strategy source code
    __source__: str = ''

    # Definition of plot_config. See plotting documentation for more details.
    plot_config: Dict = {}

    def __init__(self, config: dict) -> None:
        self.config = config
        # Dict to determine if analysis is necessary
        self._last_candle_seen_per_pair: Dict[str, datetime] = {}
        super().__init__(config)

        # Gather informative pairs from @informative-decorated methods.
        self._ft_informative: List[Tuple[InformativeData, PopulateIndicators]] = []
        for attr_name in dir(self.__class__):
            cls_method = getattr(self.__class__, attr_name)
            if not callable(cls_method):
                continue
            informative_data_list = getattr(
                cls_method, '_ft_informative', None)
            if not isinstance(informative_data_list, list):
                # Type check is required because mocker would return a mock object that evaluates to
                # True, confusing this code.
                continue
            strategy_timeframe_minutes = timeframe_to_minutes(self.timeframe)
            for informative_data in informative_data_list:
                if timeframe_to_minutes(informative_data.timeframe) < strategy_timeframe_minutes:
                    raise OperationalException('Informative timeframe must be equal or higher than '
                                               'strategy timeframe!')
                if not informative_data.candle_type:
                    informative_data.candle_type = config['candle_type_def']
                self._ft_informative.append((informative_data, cls_method))

    @abstractmethod
    def populate_indicators(self, dataframe: DataFrame, metadata: dict) -> DataFrame:
        """
        Populate indicators that will be used in the Buy, Sell, Short, Exit_short strategy
        :param dataframe: DataFrame with data from the exchange
        :param metadata: Additional information, like the currently traded pair
        :return: a Dataframe with all mandatory indicators for the strategies
        """
        return dataframe

    @abstractmethod
    def populate_buy_trend(self, dataframe: DataFrame, metadata: dict) -> DataFrame:
        """
        Based on TA indicators, populates the buy signal for the given dataframe
        :param dataframe: DataFrame
        :param metadata: Additional information, like the currently traded pair
        :return: DataFrame with buy column
        """
        return dataframe

    @abstractmethod
    def populate_sell_trend(self, dataframe: DataFrame, metadata: dict) -> DataFrame:
        """
        Based on TA indicators, populates the sell signal for the given dataframe
        :param dataframe: DataFrame
        :param metadata: Additional information, like the currently traded pair
        :return: DataFrame with sell column
        """
        return dataframe

    def bot_loop_start(self, **kwargs) -> None:
        """
        Called at the start of the bot iteration (one loop).
        Might be used to perform pair-independent tasks
        (e.g. gather some remote resource for comparison)
        :param **kwargs: Ensure to keep this here so updates to this won't break your strategy.
        """
        pass

    def check_buy_timeout(self, pair: str, trade: Trade, order: dict,
                          current_time: datetime, **kwargs) -> bool:
        """
        Check buy timeout function callback.
        This method can be used to override the enter-timeout.
        It is called whenever a limit entry order has been created,
        and is not yet fully filled.
        Configuration options in `unfilledtimeout` will be verified before this,
        so ensure to set these timeouts high enough.

        When not implemented by a strategy, this simply returns False.
        :param pair: Pair the trade is for
        :param trade: trade object.
        :param order: Order dictionary as returned from CCXT.
        :param current_time: datetime object, containing the current datetime
        :param **kwargs: Ensure to keep this here so updates to this won't break your strategy.
        :return bool: When True is returned, then the entry order is cancelled.
        """
        return False

    def check_sell_timeout(self, pair: str, trade: Trade, order: dict,
                           current_time: datetime, **kwargs) -> bool:
        """
        Check sell timeout function callback.
        This method can be used to override the exit-timeout.
        It is called whenever a (long) limit sell order or (short) limit buy
        has been created, and is not yet fully filled.
        Configuration options in `unfilledtimeout` will be verified before this,
        so ensure to set these timeouts high enough.

        When not implemented by a strategy, this simply returns False.
        :param pair: Pair the trade is for
        :param trade: trade object.
        :param order: Order dictionary as returned from CCXT.
        :param current_time: datetime object, containing the current datetime
        :param **kwargs: Ensure to keep this here so updates to this won't break your strategy.
        :return bool: When True is returned, then the (long)sell/(short)buy-order is cancelled.
        """
        return False

    def confirm_trade_entry(self, pair: str, order_type: str, amount: float, rate: float,
                            time_in_force: str, current_time: datetime, entry_tag: Optional[str],
                            side: str, **kwargs) -> bool:
        """
        Called right before placing a entry order.
        Timing for this function is critical, so avoid doing heavy computations or
        network requests in this method.

        For full documentation please go to https://www.freqtrade.io/en/latest/strategy-advanced/

        When not implemented by a strategy, returns True (always confirming).

        :param pair: Pair that's about to be bought/shorted.
        :param order_type: Order type (as configured in order_types). usually limit or market.
        :param amount: Amount in target (quote) currency that's going to be traded.
        :param rate: Rate that's going to be used when using limit orders
        :param time_in_force: Time in force. Defaults to GTC (Good-til-cancelled).
        :param current_time: datetime object, containing the current datetime
        :param entry_tag: Optional entry_tag (buy_tag) if provided with the buy signal.
        :param side: 'long' or 'short' - indicating the direction of the proposed trade
        :param **kwargs: Ensure to keep this here so updates to this won't break your strategy.
        :return bool: When True is returned, then the buy-order is placed on the exchange.
            False aborts the process
        """
        return True

    def confirm_trade_exit(self, pair: str, trade: Trade, order_type: str, amount: float,
                           rate: float, time_in_force: str, sell_reason: str,
                           current_time: datetime, **kwargs) -> bool:
        """
        Called right before placing a regular exit order.
        Timing for this function is critical, so avoid doing heavy computations or
        network requests in this method.

        For full documentation please go to https://www.freqtrade.io/en/latest/strategy-advanced/

        When not implemented by a strategy, returns True (always confirming).

        :param pair: Pair for trade that's about to be exited.
        :param trade: trade object.
        :param order_type: Order type (as configured in order_types). usually limit or market.
        :param amount: Amount in quote currency.
        :param rate: Rate that's going to be used when using limit orders
        :param time_in_force: Time in force. Defaults to GTC (Good-til-cancelled).
        :param sell_reason: Exit reason.
            Can be any of ['roi', 'stop_loss', 'stoploss_on_exchange', 'trailing_stop_loss',
                           'sell_signal', 'force_sell', 'emergency_sell']
        :param current_time: datetime object, containing the current datetime
        :param **kwargs: Ensure to keep this here so updates to this won't break your strategy.
        :return bool: When True, then the sell-order/exit_short-order is placed on the exchange.
            False aborts the process
        """
        return True

    def custom_stoploss(self, pair: str, trade: Trade, current_time: datetime, current_rate: float,
                        current_profit: float, **kwargs) -> float:
        """
        Custom stoploss logic, returning the new distance relative to current_rate (as ratio).
        e.g. returning -0.05 would create a stoploss 5% below current_rate.
        The custom stoploss can never be below self.stoploss, which serves as a hard maximum loss.

        For full documentation please go to https://www.freqtrade.io/en/latest/strategy-advanced/

        When not implemented by a strategy, returns the initial stoploss value
        Only called when use_custom_stoploss is set to True.

        :param pair: Pair that's currently analyzed
        :param trade: trade object.
        :param current_time: datetime object, containing the current datetime
        :param current_rate: Rate, calculated based on pricing settings in ask_strategy.
        :param current_profit: Current profit (as ratio), calculated based on current_rate.
        :param **kwargs: Ensure to keep this here so updates to this won't break your strategy.
        :return float: New stoploss value, relative to the current_rate
        """
        return self.stoploss

    def custom_entry_price(self, pair: str, current_time: datetime, proposed_rate: float,
                           entry_tag: Optional[str], **kwargs) -> float:
        """
        Custom entry price logic, returning the new entry price.

        For full documentation please go to https://www.freqtrade.io/en/latest/strategy-advanced/

        When not implemented by a strategy, returns None, orderbook is used to set entry price

        :param pair: Pair that's currently analyzed
        :param current_time: datetime object, containing the current datetime
        :param proposed_rate: Rate, calculated based on pricing settings in ask_strategy.
        :param entry_tag: Optional entry_tag (buy_tag) if provided with the buy signal.
        :param **kwargs: Ensure to keep this here so updates to this won't break your strategy.
        :return float: New entry price value if provided
        """
        return proposed_rate

    def custom_exit_price(self, pair: str, trade: Trade,
                          current_time: datetime, proposed_rate: float,
                          current_profit: float, **kwargs) -> float:
        """
        Custom exit price logic, returning the new exit price.

        For full documentation please go to https://www.freqtrade.io/en/latest/strategy-advanced/

        When not implemented by a strategy, returns None, orderbook is used to set exit price

        :param pair: Pair that's currently analyzed
        :param trade: trade object.
        :param current_time: datetime object, containing the current datetime
        :param proposed_rate: Rate, calculated based on pricing settings in ask_strategy.
        :param current_profit: Current profit (as ratio), calculated based on current_rate.
        :param **kwargs: Ensure to keep this here so updates to this won't break your strategy.
        :return float: New exit price value if provided
        """
        return proposed_rate

    def custom_sell(self, pair: str, trade: Trade, current_time: datetime, current_rate: float,
                    current_profit: float, **kwargs) -> Optional[Union[str, bool]]:
        """
        Custom exit signal logic indicating that specified position should be sold. Returning a
        string or True from this method is equal to setting exit signal on a candle at specified
        time. This method is not called when exit signal is set.

        This method should be overridden to create exit signals that depend on trade parameters. For
        example you could implement an exit relative to the candle when the trade was opened,
        or a custom 1:2 risk-reward ROI.

        Custom exit reason max length is 64. Exceeding characters will be removed.

        :param pair: Pair that's currently analyzed
        :param trade: trade object.
        :param current_time: datetime object, containing the current datetime
        :param current_rate: Rate, calculated based on pricing settings in ask_strategy.
        :param current_profit: Current profit (as ratio), calculated based on current_rate.
        :param **kwargs: Ensure to keep this here so updates to this won't break your strategy.
        :return: To execute exit, return a string with custom sell reason or True. Otherwise return
        None or False.
        """
        return None

    def custom_stake_amount(self, pair: str, current_time: datetime, current_rate: float,
                            proposed_stake: float, min_stake: float, max_stake: float,
                            entry_tag: Optional[str], side: str, **kwargs) -> float:
        """
        Customize stake size for each new trade.

        :param pair: Pair that's currently analyzed
        :param current_time: datetime object, containing the current datetime
        :param current_rate: Rate, calculated based on pricing settings in ask_strategy.
        :param proposed_stake: A stake amount proposed by the bot.
        :param min_stake: Minimal stake size allowed by exchange.
        :param max_stake: Balance available for trading.
        :param entry_tag: Optional entry_tag (buy_tag) if provided with the buy signal.
        :param side: 'long' or 'short' - indicating the direction of the proposed trade
        :return: A stake size, which is between min_stake and max_stake.
        """
        return proposed_stake

    def adjust_trade_position(self, trade: Trade, current_time: datetime,
                              current_rate: float, current_profit: float, min_stake: float,
                              max_stake: float, **kwargs) -> Optional[float]:
        """
        Custom trade adjustment logic, returning the stake amount that a trade should be increased.
        This means extra buy orders with additional fees.
        Only called when `position_adjustment_enable` is set to True.

        For full documentation please go to https://www.freqtrade.io/en/latest/strategy-advanced/

        When not implemented by a strategy, returns None

        :param trade: trade object.
        :param current_time: datetime object, containing the current datetime
        :param current_rate: Current buy rate.
        :param current_profit: Current profit (as ratio), calculated based on current_rate.
        :param min_stake: Minimal stake size allowed by exchange.
        :param max_stake: Balance available for trading.
        :param **kwargs: Ensure to keep this here so updates to this won't break your strategy.
        :return float: Stake amount to adjust your trade
        """
        return None

    def leverage(self, pair: str, current_time: datetime, current_rate: float,
                 proposed_leverage: float, max_leverage: float, side: str,
                 **kwargs) -> float:
        """
        Customize leverage for each new trade. This method is not called when edge module is
        enabled.

        :param pair: Pair that's currently analyzed
        :param current_time: datetime object, containing the current datetime
        :param current_rate: Rate, calculated based on pricing settings in ask_strategy.
        :param proposed_leverage: A leverage proposed by the bot.
        :param max_leverage: Max leverage allowed on this pair
        :param side: 'long' or 'short' - indicating the direction of the proposed trade
        :return: A leverage amount, which is between 1.0 and max_leverage.
        """
        return 1.0

    def informative_pairs(self) -> ListPairsWithTimeframes:
        """
        Define additional, informative pair/interval combinations to be cached from the exchange.
        These pair/interval combinations are non-tradable, unless they are part
        of the whitelist as well.
        For more information, please consult the documentation
        :return: List of tuples in the format (pair, interval)
            Sample: return [("ETH/USDT", "5m"),
                            ("BTC/USDT", "15m"),
                            ]
        """
        return []

    def version(self) -> Optional[str]:
        """
        Returns version of the strategy.
        """
        return None

###
# END - Intended to be overridden by strategy
###

    def gather_informative_pairs(self) -> ListPairsWithTimeframes:
        """
        Internal method which gathers all informative pairs (user or automatically defined).
        """
        informative_pairs = self.informative_pairs()
        # Compatibility code for 2 tuple informative pairs
        informative_pairs = [
            (p[0], p[1], CandleType.from_string(p[2]) if len(
                p) > 2 and p[2] != '' else self.config.get('candle_type_def', CandleType.SPOT))
            for p in informative_pairs]
        for inf_data, _ in self._ft_informative:
            # Get default candle type if not provided explicitly.
            candle_type = (inf_data.candle_type if inf_data.candle_type
                           else self.config.get('candle_type_def', CandleType.SPOT))
            if inf_data.asset:
                pair_tf = (
                    _format_pair_name(self.config, inf_data.asset),
                    inf_data.timeframe,
                    candle_type,
                )
                informative_pairs.append(pair_tf)
            else:
                if not self.dp:
                    raise OperationalException('@informative decorator with unspecified asset '
                                               'requires DataProvider instance.')
                for pair in self.dp.current_whitelist():
                    informative_pairs.append((pair, inf_data.timeframe, candle_type))
        return list(set(informative_pairs))

    def get_strategy_name(self) -> str:
        """
        Returns strategy class name
        """
        return self.__class__.__name__

    def lock_pair(self, pair: str, until: datetime, reason: str = None) -> None:
        """
        Locks pair until a given timestamp happens.
        Locked pairs are not analyzed, and are prevented from opening new trades.
        Locks can only count up (allowing users to lock pairs for a longer period of time).
        To remove a lock from a pair, use `unlock_pair()`
        :param pair: Pair to lock
        :param until: datetime in UTC until the pair should be blocked from opening new trades.
                Needs to be timezone aware `datetime.now(timezone.utc)`
        :param reason: Optional string explaining why the pair was locked.
        """
        PairLocks.lock_pair(pair, until, reason)

    def unlock_pair(self, pair: str) -> None:
        """
        Unlocks a pair previously locked using lock_pair.
        Not used by freqtrade itself, but intended to be used if users lock pairs
        manually from within the strategy, to allow an easy way to unlock pairs.
        :param pair: Unlock pair to allow trading again
        """
        PairLocks.unlock_pair(pair, datetime.now(timezone.utc))

    def unlock_reason(self, reason: str) -> None:
        """
        Unlocks all pairs previously locked using lock_pair with specified reason.
        Not used by freqtrade itself, but intended to be used if users lock pairs
        manually from within the strategy, to allow an easy way to unlock pairs.
        :param reason: Unlock pairs to allow trading again
        """
        PairLocks.unlock_reason(reason, datetime.now(timezone.utc))

    def is_pair_locked(self, pair: str, candle_date: datetime = None) -> bool:
        """
        Checks if a pair is currently locked
        The 2nd, optional parameter ensures that locks are applied until the new candle arrives,
        and not stop at 14:00:00 - while the next candle arrives at 14:00:02 leaving a gap
        of 2 seconds for an entry order to happen on an old signal.
        :param pair: "Pair to check"
        :param candle_date: Date of the last candle. Optional, defaults to current date
        :returns: locking state of the pair in question.
        """

        if not candle_date:
            # Simple call ...
            return PairLocks.is_pair_locked(pair)
        else:
            lock_time = timeframe_to_next_date(self.timeframe, candle_date)
            return PairLocks.is_pair_locked(pair, lock_time)

    def analyze_ticker(self, dataframe: DataFrame, metadata: dict) -> DataFrame:
        """
        Parses the given candle (OHLCV) data and returns a populated DataFrame
        add several TA indicators and entry order signal to it
        :param dataframe: Dataframe containing data from exchange
        :param metadata: Metadata dictionary with additional data (e.g. 'pair')
        :return: DataFrame of candle (OHLCV) data with indicator data and signals added
        """
        logger.debug("TA Analysis Launched")
        dataframe = self.advise_indicators(dataframe, metadata)
        dataframe = self.advise_entry(dataframe, metadata)
        dataframe = self.advise_exit(dataframe, metadata)
        return dataframe

    def _analyze_ticker_internal(self, dataframe: DataFrame, metadata: dict) -> DataFrame:
        """
        Parses the given candle (OHLCV) data and returns a populated DataFrame
        add several TA indicators and buy signal to it
        WARNING: Used internally only, may skip analysis if `process_only_new_candles` is set.
        :param dataframe: Dataframe containing data from exchange
        :param metadata: Metadata dictionary with additional data (e.g. 'pair')
        :return: DataFrame of candle (OHLCV) data with indicator data and signals added
        """
        pair = str(metadata.get('pair'))

        # Test if seen this pair and last candle before.
        # always run if process_only_new_candles is set to false
        if (not self.process_only_new_candles or
                self._last_candle_seen_per_pair.get(pair, None) != dataframe.iloc[-1]['date']):
            # Defs that only make change on new candle data.
            dataframe = self.analyze_ticker(dataframe, metadata)
            self._last_candle_seen_per_pair[pair] = dataframe.iloc[-1]['date']
            if self.dp:
                self.dp._set_cached_df(
                    pair, self.timeframe, dataframe,
                    candle_type=self.config.get('candle_type_def', CandleType.SPOT))
        else:
            logger.debug("Skipping TA Analysis for already analyzed candle")
            dataframe[SignalType.ENTER_LONG.value] = 0
            dataframe[SignalType.EXIT_LONG.value] = 0
            dataframe[SignalType.ENTER_SHORT.value] = 0
            dataframe[SignalType.EXIT_SHORT.value] = 0
            dataframe[SignalTagType.ENTER_TAG.value] = None
            dataframe[SignalTagType.EXIT_TAG.value] = None

        # Other Defs in strategy that want to be called every loop here
        # twitter_sell = self.watch_twitter_feed(dataframe, metadata)
        logger.debug("Loop Analysis Launched")

        return dataframe

    def analyze_pair(self, pair: str) -> None:
        """
        Fetch data for this pair from dataprovider and analyze.
        Stores the dataframe into the dataprovider.
        The analyzed dataframe is then accessible via `dp.get_analyzed_dataframe()`.
        :param pair: Pair to analyze.
        """
        if not self.dp:
            raise OperationalException("DataProvider not found.")
        dataframe = self.dp.ohlcv(
            pair, self.timeframe, candle_type=self.config.get('candle_type_def', CandleType.SPOT)
        )
        if not isinstance(dataframe, DataFrame) or dataframe.empty:
            logger.warning('Empty candle (OHLCV) data for pair %s', pair)
            return

        try:
            df_len, df_close, df_date = self.preserve_df(dataframe)

            dataframe = strategy_safe_wrapper(
                self._analyze_ticker_internal, message=""
            )(dataframe, {'pair': pair})

            self.assert_df(dataframe, df_len, df_close, df_date)
        except StrategyError as error:
            logger.warning(f"Unable to analyze candle (OHLCV) data for pair {pair}: {error}")
            return

        if dataframe.empty:
            logger.warning('Empty dataframe for pair %s', pair)
            return

    def analyze(self, pairs: List[str]) -> None:
        """
        Analyze all pairs using analyze_pair().
        :param pairs: List of pairs to analyze
        """
        for pair in pairs:
            self.analyze_pair(pair)

    @staticmethod
    def preserve_df(dataframe: DataFrame) -> Tuple[int, float, datetime]:
        """ keep some data for dataframes """
        return len(dataframe), dataframe["close"].iloc[-1], dataframe["date"].iloc[-1]

    def assert_df(self, dataframe: DataFrame, df_len: int, df_close: float, df_date: datetime):
        """
        Ensure dataframe (length, last candle) was not modified, and has all elements we need.
        """
        message_template = "Dataframe returned from strategy has mismatching {}."
        message = ""
        if dataframe is None:
            message = "No dataframe returned (return statement missing?)."
        elif 'enter_long' not in dataframe:
            message = "enter_long/buy column not set."
        elif df_len != len(dataframe):
            message = message_template.format("length")
        elif df_close != dataframe["close"].iloc[-1]:
            message = message_template.format("last close price")
        elif df_date != dataframe["date"].iloc[-1]:
            message = message_template.format("last date")
        if message:
            if self.disable_dataframe_checks:
                logger.warning(message)
            else:
                raise StrategyError(message)

    def get_latest_candle(
        self,
        pair: str,
        timeframe: str,
        dataframe: DataFrame,
    ) -> Tuple[Optional[DataFrame], Optional[arrow.Arrow]]:
        """
        Calculates current signal based based on the entry order or exit order
        columns of the dataframe.
        Used by Bot to get the signal to buy, sell, short, or exit_short
        :param pair: pair in format ANT/BTC
        :param timeframe: timeframe to use
        :param dataframe: Analyzed dataframe to get signal from.
        :return: (None, None) or (Dataframe, latest_date) - corresponding to the last candle
        """
        if not isinstance(dataframe, DataFrame) or dataframe.empty:
            logger.warning(f'Empty candle (OHLCV) data for pair {pair}')
            return None, None

        latest_date = dataframe['date'].max()
        latest = dataframe.loc[dataframe['date'] == latest_date].iloc[-1]
        # Explicitly convert to arrow object to ensure the below comparison does not fail
        latest_date = arrow.get(latest_date)

        # Check if dataframe is out of date
        timeframe_minutes = timeframe_to_minutes(timeframe)
        offset = self.config.get('exchange', {}).get('outdated_offset', 5)
        if latest_date < (arrow.utcnow().shift(minutes=-(timeframe_minutes * 2 + offset))):
            logger.warning(
                'Outdated history for pair %s. Last tick is %s minutes old',
                pair, int((arrow.utcnow() - latest_date).total_seconds() // 60)
            )
            return None, None
        return latest, latest_date

    def get_exit_signal(
        self,
        pair: str,
        timeframe: str,
        dataframe: DataFrame,
        is_short: bool = None
    ) -> Tuple[bool, bool, Optional[str]]:
        """
        Calculates current exit signal based based on the buy/short or sell/exit_short
        columns of the dataframe.
        Used by Bot to get the signal to exit.
        depending on is_short, looks at "short" or "long" columns.
        :param pair: pair in format ANT/BTC
        :param timeframe: timeframe to use
        :param dataframe: Analyzed dataframe to get signal from.
        :param is_short: Indicating existing trade direction.
        :return: (enter, exit) A bool-tuple with enter / exit values.
        """
        latest, latest_date = self.get_latest_candle(pair, timeframe, dataframe)
        if latest is None:
            return False, False, None

        if is_short:
            enter = latest.get(SignalType.ENTER_SHORT.value, 0) == 1
            exit_ = latest.get(SignalType.EXIT_SHORT.value, 0) == 1

        else:
            enter = latest[SignalType.ENTER_LONG.value] == 1
            exit_ = latest.get(SignalType.EXIT_LONG.value, 0) == 1
        exit_tag = latest.get(SignalTagType.EXIT_TAG.value, None)
        # Tags can be None, which does not resolve to False.
        exit_tag = exit_tag if isinstance(exit_tag, str) else None

        logger.debug(f"exit-trigger: {latest['date']} (pair={pair}) "
                     f"enter={enter} exit={exit_}")

        return enter, exit_, exit_tag

    def get_entry_signal(
        self,
        pair: str,
        timeframe: str,
        dataframe: DataFrame,
    ) -> Tuple[Optional[SignalDirection], Optional[str]]:
        """
        Calculates current entry signal based based on the buy/short or sell/exit_short
        columns of the dataframe.
        Used by Bot to get the signal to buy, sell, short, or exit_short
        :param pair: pair in format ANT/BTC
        :param timeframe: timeframe to use
        :param dataframe: Analyzed dataframe to get signal from.
        :return: (SignalDirection, entry_tag)
        """
        latest, latest_date = self.get_latest_candle(pair, timeframe, dataframe)
        if latest is None or latest_date is None:
            return None, None

        enter_long = latest[SignalType.ENTER_LONG.value] == 1
        exit_long = latest.get(SignalType.EXIT_LONG.value, 0) == 1
        enter_short = latest.get(SignalType.ENTER_SHORT.value, 0) == 1
        exit_short = latest.get(SignalType.EXIT_SHORT.value, 0) == 1

        enter_signal: Optional[SignalDirection] = None
        enter_tag_value: Optional[str] = None
        if enter_long == 1 and not any([exit_long, enter_short]):
            enter_signal = SignalDirection.LONG
            enter_tag_value = latest.get(SignalTagType.ENTER_TAG.value, None)
        if (self.config.get('trading_mode', TradingMode.SPOT) != TradingMode.SPOT
                and enter_short == 1 and not any([exit_short, enter_long])):
            enter_signal = SignalDirection.SHORT
            enter_tag_value = latest.get(SignalTagType.ENTER_TAG.value, None)

        enter_tag_value = enter_tag_value if isinstance(enter_tag_value, str) else None

        timeframe_seconds = timeframe_to_seconds(timeframe)

        if self.ignore_expired_candle(
            latest_date=latest_date.datetime,
            current_time=datetime.now(timezone.utc),
            timeframe_seconds=timeframe_seconds,
            enter=bool(enter_signal)
        ):
            return None, enter_tag_value

        logger.debug(f"entry trigger: {latest['date']} (pair={pair}) "
                     f"enter={enter_long} enter_tag_value={enter_tag_value}")
        return enter_signal, enter_tag_value

    def ignore_expired_candle(
        self,
        latest_date: datetime,
        current_time: datetime,
        timeframe_seconds: int,
        enter: bool
    ):
        if self.ignore_buying_expired_candle_after and enter:
            time_delta = current_time - (latest_date + timedelta(seconds=timeframe_seconds))
            return time_delta.total_seconds() > self.ignore_buying_expired_candle_after
        else:
            return False

<<<<<<< HEAD
    def should_exit(self, trade: Trade, rate: float, date: datetime, *,
                    enter: bool, exit_: bool,
                    low: float = None, high: float = None,
=======
    def should_sell(self, trade: Trade, rate: float, current_time: datetime, buy: bool,
                    sell: bool, low: float = None, high: float = None,
>>>>>>> 5a4f30d1
                    force_stoploss: float = 0) -> SellCheckTuple:
        """
        This function evaluates if one of the conditions required to trigger an exit order
        has been reached, which can either be a stop-loss, ROI or exit-signal.
        :param low: Only used during backtesting to simulate (long)stoploss/(short)ROI
        :param high: Only used during backtesting, to simulate (short)stoploss/(long)ROI
        :param force_stoploss: Externally provided stoploss
        :return: True if trade should be exited, False otherwise
        """

        current_rate = rate
        current_profit = trade.calc_profit_ratio(current_rate)

        trade.adjust_min_max_rates(high or current_rate, low or current_rate)

        stoplossflag = self.stop_loss_reached(current_rate=current_rate, trade=trade,
                                              current_time=current_time,
                                              current_profit=current_profit,
                                              force_stoploss=force_stoploss, low=low, high=high)

        # Set current rate to high for backtesting sell
        current_rate = high or rate
        current_profit = trade.calc_profit_ratio(current_rate)

        # if enter signal and ignore_roi is set, we don't need to evaluate min_roi.
        roi_reached = (not (enter and self.ignore_roi_if_buy_signal)
                       and self.min_roi_reached(trade=trade, current_profit=current_profit,
                                                current_time=current_time))

        sell_signal = SellType.NONE
        custom_reason = ''
        # use provided rate in backtesting, not high/low.
        current_rate = rate
        current_profit = trade.calc_profit_ratio(current_rate)

        if (self.sell_profit_only and current_profit <= self.sell_profit_offset):
            # sell_profit_only and profit doesn't reach the offset - ignore sell signal
            pass
        elif self.use_sell_signal and not enter:
            if exit_:
                sell_signal = SellType.SELL_SIGNAL
            else:
                trade_type = "exit_short" if trade.is_short else "sell"
                custom_reason = strategy_safe_wrapper(self.custom_sell, default_retval=False)(
                    pair=trade.pair, trade=trade, current_time=current_time,
                    current_rate=current_rate, current_profit=current_profit)
                if custom_reason:
                    sell_signal = SellType.CUSTOM_SELL
                    if isinstance(custom_reason, str):
                        if len(custom_reason) > CUSTOM_SELL_MAX_LENGTH:
                            logger.warning(f'Custom {trade_type} reason returned from '
                                           f'custom_{trade_type} is too long and was trimmed'
                                           f'to {CUSTOM_SELL_MAX_LENGTH} characters.')
                            custom_reason = custom_reason[:CUSTOM_SELL_MAX_LENGTH]
                    else:
                        custom_reason = None
            if sell_signal in (SellType.CUSTOM_SELL, SellType.SELL_SIGNAL):
                logger.debug(f"{trade.pair} - Sell signal received. "
                             f"sell_type=SellType.{sell_signal.name}" +
                             (f", custom_reason={custom_reason}" if custom_reason else ""))
                return SellCheckTuple(sell_type=sell_signal, sell_reason=custom_reason)

        # Sequence:
        # Exit-signal
        # ROI (if not stoploss)
        # Stoploss
        if roi_reached and stoplossflag.sell_type != SellType.STOP_LOSS:
            logger.debug(f"{trade.pair} - Required profit reached. sell_type=SellType.ROI")
            return SellCheckTuple(sell_type=SellType.ROI)

        if stoplossflag.sell_flag:

            logger.debug(f"{trade.pair} - Stoploss hit. sell_type={stoplossflag.sell_type}")
            return stoplossflag

        # This one is noisy, commented out...
        # logger.debug(f"{trade.pair} - No exit signal.")
        return SellCheckTuple(sell_type=SellType.NONE)

    def stop_loss_reached(self, current_rate: float, trade: Trade,
                          current_time: datetime, current_profit: float,
                          force_stoploss: float, low: float = None,
                          high: float = None) -> SellCheckTuple:
        """
        Based on current profit of the trade and configured (trailing) stoploss,
        decides to exit or not
        :param current_profit: current profit as ratio
        :param low: Low value of this candle, only set in backtesting
        :param high: High value of this candle, only set in backtesting
        """
        stop_loss_value = force_stoploss if force_stoploss else self.stoploss

        # Initiate stoploss with open_rate. Does nothing if stoploss is already set.
        trade.adjust_stop_loss(trade.open_rate, stop_loss_value, initial=True)

        dir_correct = (trade.stop_loss < (low or current_rate)
                       if not trade.is_short else
                       trade.stop_loss > (high or current_rate)
                       )

        if self.use_custom_stoploss and dir_correct:
            stop_loss_value = strategy_safe_wrapper(self.custom_stoploss, default_retval=None
                                                    )(pair=trade.pair, trade=trade,
                                                      current_time=current_time,
                                                      current_rate=current_rate,
                                                      current_profit=current_profit)
            # Sanity check - error cases will return None
            if stop_loss_value:
                # logger.info(f"{trade.pair} {stop_loss_value=} {current_profit=}")
                trade.adjust_stop_loss(current_rate, stop_loss_value)
            else:
                logger.warning("CustomStoploss function did not return valid stoploss")

        sl_lower_long = (trade.stop_loss < (low or current_rate) and not trade.is_short)
        sl_higher_short = (trade.stop_loss > (high or current_rate) and trade.is_short)
        if self.trailing_stop and (sl_lower_long or sl_higher_short):
            # trailing stoploss handling
            sl_offset = self.trailing_stop_positive_offset

            # Make sure current_profit is calculated using high for backtesting.
            bound = low if trade.is_short else high
            bound_profit = current_profit if not bound else trade.calc_profit_ratio(bound)

            # Don't update stoploss if trailing_only_offset_is_reached is true.
            if not (self.trailing_only_offset_is_reached and bound_profit < sl_offset):
                # Specific handling for trailing_stop_positive
                if self.trailing_stop_positive is not None and bound_profit > sl_offset:
                    stop_loss_value = self.trailing_stop_positive
                    logger.debug(f"{trade.pair} - Using positive stoploss: {stop_loss_value} "
                                 f"offset: {sl_offset:.4g} profit: {current_profit:.2%}")

                trade.adjust_stop_loss(bound or current_rate, stop_loss_value)

        sl_higher_short = (trade.stop_loss >= (low or current_rate) and not trade.is_short)
        sl_lower_long = ((trade.stop_loss <= (high or current_rate) and trade.is_short))
        # evaluate if the stoploss was hit if stoploss is not on exchange
        # in Dry-Run, this handles stoploss logic as well, as the logic will not be different to
        # regular stoploss handling.
        if ((sl_higher_short or sl_lower_long) and
                (not self.order_types.get('stoploss_on_exchange') or self.config['dry_run'])):

            sell_type = SellType.STOP_LOSS

            # If initial stoploss is not the same as current one then it is trailing.
            if trade.initial_stop_loss != trade.stop_loss:
                sell_type = SellType.TRAILING_STOP_LOSS
                logger.debug(
                    f"{trade.pair} - HIT STOP: current price at "
                    f"{((high if trade.is_short else low) or current_rate):.6f}, "
                    f"stoploss is {trade.stop_loss:.6f}, "
                    f"initial stoploss was at {trade.initial_stop_loss:.6f}, "
                    f"trade opened at {trade.open_rate:.6f}")
                new_stoploss = (
                    trade.stop_loss + trade.initial_stop_loss
                    if trade.is_short else
                    trade.stop_loss - trade.initial_stop_loss
                )
                logger.debug(f"{trade.pair} - Trailing stop saved "
                             f"{new_stoploss:.6f}")

            return SellCheckTuple(sell_type=sell_type)

        return SellCheckTuple(sell_type=SellType.NONE)

    def min_roi_reached_entry(self, trade_dur: int) -> Tuple[Optional[int], Optional[float]]:
        """
        Based on trade duration defines the ROI entry that may have been reached.
        :param trade_dur: trade duration in minutes
        :return: minimal ROI entry value or None if none proper ROI entry was found.
        """
        # Get highest entry in ROI dict where key <= trade-duration
        roi_list = list(filter(lambda x: x <= trade_dur, self.minimal_roi.keys()))
        if not roi_list:
            return None, None
        roi_entry = max(roi_list)
        return roi_entry, self.minimal_roi[roi_entry]

    def min_roi_reached(self, trade: Trade, current_profit: float, current_time: datetime) -> bool:
        """
        Based on trade duration, current profit of the trade and ROI configuration,
        decides whether bot should sell.
        :param current_profit: current profit as ratio
        :return: True if bot should sell at current rate
        """
        # Check if time matches and current rate is above threshold
        trade_dur = int((current_time.timestamp() - trade.open_date_utc.timestamp()) // 60)
        _, roi = self.min_roi_reached_entry(trade_dur)
        if roi is None:
            return False
        else:
            return current_profit > roi

    def ft_check_timed_out(self, side: str, trade: LocalTrade, order: Order,
                           current_time: datetime) -> bool:
        """
        FT Internal method.
        Check if timeout is active, and if the order is still open and timed out
        """
        timeout = self.config.get('unfilledtimeout', {}).get(side)
        if timeout is not None:
            timeout_unit = self.config.get('unfilledtimeout', {}).get('unit', 'minutes')
            timeout_kwargs = {timeout_unit: -timeout}
            timeout_threshold = current_time + timedelta(**timeout_kwargs)
            timedout = (order.status == 'open' and order.side == side
                        and order.order_date_utc < timeout_threshold)
            if timedout:
                return True
        time_method = self.check_sell_timeout if order.side == 'sell' else self.check_buy_timeout

        return strategy_safe_wrapper(time_method,
                                     default_retval=False)(
                                        pair=trade.pair, trade=trade, order=order,
                                        current_time=current_time)

    def advise_all_indicators(self, data: Dict[str, DataFrame]) -> Dict[str, DataFrame]:
        """
        Populates indicators for given candle (OHLCV) data (for multiple pairs)
        Does not run advise_entry or advise_exit!
        Used by optimize operations only, not during dry / live runs.
        Using .copy() to get a fresh copy of the dataframe for every strategy run.
        Also copy on output to avoid PerformanceWarnings pandas 1.3.0 started to show.
        Has positive effects on memory usage for whatever reason - also when
        using only one strategy.
        """
        return {pair: self.advise_indicators(pair_data.copy(), {'pair': pair}).copy()
                for pair, pair_data in data.items()}

    def advise_indicators(self, dataframe: DataFrame, metadata: dict) -> DataFrame:
        """
        Populate indicators that will be used in the Buy, Sell, short, exit_short strategy
        This method should not be overridden.
        :param dataframe: Dataframe with data from the exchange
        :param metadata: Additional information, like the currently traded pair
        :return: a Dataframe with all mandatory indicators for the strategies
        """
        logger.debug(f"Populating indicators for pair {metadata.get('pair')}.")

        # call populate_indicators_Nm() which were tagged with @informative decorator.
        for inf_data, populate_fn in self._ft_informative:
            dataframe = _create_and_merge_informative_pair(
                self, dataframe, metadata, inf_data, populate_fn)

        if self._populate_fun_len == 2:
            warnings.warn("deprecated - check out the Sample strategy to see "
                          "the current function headers!", DeprecationWarning)
            return self.populate_indicators(dataframe)  # type: ignore
        else:
            return self.populate_indicators(dataframe, metadata)

    def advise_entry(self, dataframe: DataFrame, metadata: dict) -> DataFrame:
        """
        Based on TA indicators, populates the entry order signal for the given dataframe
        This method should not be overridden.
        :param dataframe: DataFrame
        :param metadata: Additional information dictionary, with details like the
            currently traded pair
        :return: DataFrame with buy column
        """

        logger.debug(f"Populating enter signals for pair {metadata.get('pair')}.")

        if self._buy_fun_len == 2:
            warnings.warn("deprecated - check out the Sample strategy to see "
                          "the current function headers!", DeprecationWarning)
            df = self.populate_buy_trend(dataframe)  # type: ignore
        else:
            df = self.populate_buy_trend(dataframe, metadata)
        if 'enter_long' not in df.columns:
            df = df.rename({'buy': 'enter_long', 'buy_tag': 'enter_tag'}, axis='columns')

        return df

    def advise_exit(self, dataframe: DataFrame, metadata: dict) -> DataFrame:
        """
        Based on TA indicators, populates the exit order signal for the given dataframe
        This method should not be overridden.
        :param dataframe: DataFrame
        :param metadata: Additional information dictionary, with details like the
            currently traded pair
        :return: DataFrame with sell column
        """

        logger.debug(f"Populating exit signals for pair {metadata.get('pair')}.")
        if self._sell_fun_len == 2:
            warnings.warn("deprecated - check out the Sample strategy to see "
                          "the current function headers!", DeprecationWarning)
            df = self.populate_sell_trend(dataframe)  # type: ignore
        else:
            df = self.populate_sell_trend(dataframe, metadata)
        if 'exit_long' not in df.columns:
            df = df.rename({'sell': 'exit_long'}, axis='columns')
        return df<|MERGE_RESOLUTION|>--- conflicted
+++ resolved
@@ -800,14 +800,9 @@
         else:
             return False
 
-<<<<<<< HEAD
-    def should_exit(self, trade: Trade, rate: float, date: datetime, *,
+    def should_exit(self, trade: Trade, rate: float, current_time: datetime, *,
                     enter: bool, exit_: bool,
                     low: float = None, high: float = None,
-=======
-    def should_sell(self, trade: Trade, rate: float, current_time: datetime, buy: bool,
-                    sell: bool, low: float = None, high: float = None,
->>>>>>> 5a4f30d1
                     force_stoploss: float = 0) -> SellCheckTuple:
         """
         This function evaluates if one of the conditions required to trigger an exit order
