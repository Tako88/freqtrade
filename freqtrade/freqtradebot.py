"""
Freqtrade is the main module of this bot. It contains the class Freqtrade()
"""

import copy
import logging
import time
import traceback
from datetime import datetime
from typing import Any, Callable, Dict, List, Optional

import arrow
from requests.exceptions import RequestException

from cachetools import TTLCache, cached

from freqtrade import (DependencyException, OperationalException,
                       TemporaryError, __version__, constants, persistence)
from freqtrade.exchange import Exchange
from freqtrade.edge import Edge
from freqtrade.persistence import Trade
from freqtrade.rpc import RPCManager, RPCMessageType
from freqtrade.state import State
from freqtrade.strategy.interface import SellType
from freqtrade.strategy.resolver import IStrategy, StrategyResolver
from freqtrade.exchange.exchange_helpers import order_book_to_dataframe


logger = logging.getLogger(__name__)


class FreqtradeBot(object):
    """
    Freqtrade is the main class of the bot.
    This is from here the bot start its logic.
    """

    def __init__(self, config: Dict[str, Any])-> None:
        """
        Init all variables and object the bot need to work
        :param config: configuration dict, you can use the Configuration.get_config()
        method to get the config dict.
        """

        logger.info(
            'Starting freqtrade %s',
            __version__,
        )

        # Init bot states
        self.state = State.STOPPED

        # Init objects
        self.config = config
        self.strategy: IStrategy = StrategyResolver(self.config).strategy
        self.rpc: RPCManager = RPCManager(self)
        self.persistence = None
        self.exchange = Exchange(self.config)
<<<<<<< HEAD

        # Initializing Edge only if enabled
        if self.config.get('edge', {}).get('enabled', False):
            self.edge = Edge(self.config, self.exchange)

=======
        self.active_pair_whitelist: List[str] = self.config['exchange']['pair_whitelist']
>>>>>>> 9cadb188
        self._init_modules()

    def _init_modules(self) -> None:
        """
        Initializes all modules and updates the config
        :return: None
        """
        # Initialize all modules

        persistence.init(self.config)

        # Set initial application state
        initial_state = self.config.get('initial_state')

        if initial_state:
            self.state = State[initial_state.upper()]
        else:
            self.state = State.STOPPED

    def cleanup(self) -> None:
        """
        Cleanup pending resources on an already stopped bot
        :return: None
        """
        logger.info('Cleaning up modules ...')
        self.rpc.cleanup()
        persistence.cleanup()

    def worker(self, old_state: State = None) -> State:
        """
        Trading routine that must be run at each loop
        :param old_state: the previous service state from the previous call
        :return: current service state
        """
        # Log state transition
        state = self.state
        if state != old_state:
            self.rpc.send_msg({
                'type': RPCMessageType.STATUS_NOTIFICATION,
                'status': f'{state.name.lower()}'
            })
            logger.info('Changing state to: %s', state.name)
            if state == State.RUNNING:
                self._startup_messages()

        if state == State.STOPPED:
            time.sleep(1)
        elif state == State.RUNNING:
            min_secs = self.config.get('internals', {}).get(
                'process_throttle_secs',
                constants.PROCESS_THROTTLE_SECS
            )

            self._throttle(func=self._process,
                           min_secs=min_secs)
        return state

    def _startup_messages(self) -> None:
        if self.config.get('dry_run', False):
            self.rpc.send_msg({
                'type': RPCMessageType.WARNING_NOTIFICATION,
                'status': 'Dry run is enabled. All trades are simulated.'
            })
        stake_currency = self.config['stake_currency']
        stake_amount = self.config['stake_amount']
        minimal_roi = self.config['minimal_roi']
        ticker_interval = self.config['ticker_interval']
        exchange_name = self.config['exchange']['name']
        strategy_name = self.config.get('strategy', '')
        self.rpc.send_msg({
            'type': RPCMessageType.CUSTOM_NOTIFICATION,
            'status': f'*Exchange:* `{exchange_name}`\n'
                      f'*Stake per trade:* `{stake_amount} {stake_currency}`\n'
                      f'*Minimum ROI:* `{minimal_roi}`\n'
                      f'*Ticker Interval:* `{ticker_interval}`\n'
                      f'*Strategy:* `{strategy_name}`'
        })
        if self.config.get('dynamic_whitelist', False):
            top_pairs = 'top ' + str(self.config.get('dynamic_whitelist', 20))
            specific_pairs = ''
        else:
            top_pairs = 'whitelisted'
            specific_pairs = '\n' + ', '.join(self.config['exchange'].get('pair_whitelist', ''))
        self.rpc.send_msg({
            'type': RPCMessageType.STATUS_NOTIFICATION,
            'status': f'Searching for {top_pairs} {stake_currency} pairs to buy and sell...'
                      f'{specific_pairs}'
        })

    def _throttle(self, func: Callable[..., Any], min_secs: float, *args, **kwargs) -> Any:
        """
        Throttles the given callable that it
        takes at least `min_secs` to finish execution.
        :param func: Any callable
        :param min_secs: minimum execution time in seconds
        :return: Any
        """
        start = time.time()
        result = func(*args, **kwargs)
        end = time.time()
        duration = max(min_secs - (end - start), 0.0)
        logger.debug('Throttling %s for %.2f seconds', func.__name__, duration)
        time.sleep(duration)
        return result

    def _process(self) -> bool:
        """
        Queries the persistence layer for open trades and handles them,
        otherwise a new trade is created.
        :return: True if one or more trades has been created or closed, False otherwise
        """
        state_changed = False
        try:
            nb_assets = self.config.get('dynamic_whitelist', None)
            # Refresh whitelist based on wallet maintenance
            sanitized_list = self._refresh_whitelist(
                self._gen_pair_whitelist(
                    self.config['stake_currency']
                ) if nb_assets else self.config['exchange']['pair_whitelist']
            )

            # Keep only the subsets of pairs wanted (up to nb_assets)
<<<<<<< HEAD
            final_list = sanitized_list[:nb_assets] if nb_assets else sanitized_list
            self.config['exchange']['pair_whitelist'] = final_list

            # Calculating Edge positiong
            # Should be called before refresh_tickers
            # Otherwise it will override cached klines in exchange
            # with delta value (klines only from last refresh_pairs)
            if self.config.get('edge', {}).get('enabled', False):
                self.edge.calculate()

            # Refreshing candles
            self.exchange.refresh_tickers(final_list, self.strategy.ticker_interval)
=======
            self.active_pair_whitelist = sanitized_list[:nb_assets] if nb_assets else sanitized_list
>>>>>>> 9cadb188

            # Query trades from persistence layer
            trades = Trade.query.filter(Trade.is_open.is_(True)).all()

            # Extend active-pair whitelist with pairs from open trades
            # ensures that tickers are downloaded for open trades
            self.active_pair_whitelist.extend([trade.pair for trade in trades
                                               if trade.pair not in self.active_pair_whitelist])

            # Refreshing candles
            self.exchange.refresh_tickers(self.active_pair_whitelist, self.strategy.ticker_interval)

            # First process current opened trades
            for trade in trades:
                state_changed |= self.process_maybe_execute_sell(trade)

            # Then looking for buy opportunities
            if len(trades) < self.config['max_open_trades']:
                state_changed = self.process_maybe_execute_buy()

            if 'unfilledtimeout' in self.config:
                # Check and handle any timed out open orders
                self.check_handle_timedout()
                Trade.session.flush()

        except TemporaryError as error:
            logger.warning('%s, retrying in 30 seconds...', error)
            time.sleep(constants.RETRY_TIMEOUT)
        except OperationalException:
            tb = traceback.format_exc()
            hint = 'Issue `/start` if you think it is safe to restart.'
            self.rpc.send_msg({
                'type': RPCMessageType.STATUS_NOTIFICATION,
                'status': f'OperationalException:\n```\n{tb}```{hint}'
            })
            logger.exception('OperationalException. Stopping trader ...')
            self.state = State.STOPPED
        return state_changed

    @cached(TTLCache(maxsize=1, ttl=1800))
    def _gen_pair_whitelist(self, base_currency: str, key: str = 'quoteVolume') -> List[str]:
        """
        Updates the whitelist with with a dynamically generated list
        :param base_currency: base currency as str
        :param key: sort key (defaults to 'quoteVolume')
        :return: List of pairs
        """

        if not self.exchange.exchange_has('fetchTickers'):
            raise OperationalException(
                'Exchange does not support dynamic whitelist.'
                'Please edit your config and restart the bot'
            )

        tickers = self.exchange.get_tickers()
        # check length so that we make sure that '/' is actually in the string
        tickers = [v for k, v in tickers.items()
                   if len(k.split('/')) == 2 and k.split('/')[1] == base_currency]

        sorted_tickers = sorted(tickers, reverse=True, key=lambda t: t[key])
        pairs = [s['symbol'] for s in sorted_tickers]
        return pairs

    def _refresh_whitelist(self, whitelist: List[str]) -> List[str]:
        """
        Check available markets and remove pair from whitelist if necessary
        :param whitelist: the sorted list (based on BaseVolume) of pairs the user might want to
        trade
        :return: the list of pairs the user wants to trade without the one unavailable or
        black_listed
        """
        sanitized_whitelist = whitelist
        markets = self.exchange.get_markets()

        markets = [m for m in markets if m['quote'] == self.config['stake_currency']]
        known_pairs = set()
        for market in markets:
            pair = market['symbol']
            # pair is not int the generated dynamic market, or in the blacklist ... ignore it
            if pair not in whitelist or pair in self.config['exchange'].get('pair_blacklist', []):
                continue
            # else the pair is valid
            known_pairs.add(pair)
            # Market is not active
            if not market['active']:
                sanitized_whitelist.remove(pair)
                logger.info(
                    'Ignoring %s from whitelist. Market is not active.',
                    pair
                )

        # We need to remove pairs that are unknown
        final_list = [x for x in sanitized_whitelist if x in known_pairs]

        return final_list

    def get_target_bid(self, pair: str, ticker: Dict[str, float]) -> float:
        """
        Calculates bid target between current ask price and last price
        :param ticker: Ticker to use for getting Ask and Last Price
        :return: float: Price
        """
        if ticker['ask'] < ticker['last']:
            ticker_rate = ticker['ask']
        else:
            balance = self.config['bid_strategy']['ask_last_balance']
            ticker_rate = ticker['ask'] + balance * (ticker['last'] - ticker['ask'])

        used_rate = ticker_rate
        config_bid_strategy = self.config.get('bid_strategy', {})
        if 'use_order_book' in config_bid_strategy and\
                config_bid_strategy.get('use_order_book', False):
            logger.info('Getting price from order book')
            order_book_top = config_bid_strategy.get('order_book_top', 1)
            order_book = self.exchange.get_order_book(pair, order_book_top)
            logger.debug('order_book %s', order_book)
            # top 1 = index 0
            order_book_rate = order_book['bids'][order_book_top - 1][0]
            # if ticker has lower rate, then use ticker ( usefull if down trending )
            logger.info('...top %s order book buy rate %0.8f', order_book_top, order_book_rate)
            if ticker_rate < order_book_rate:
                logger.info('...using ticker rate instead %0.8f', ticker_rate)
                used_rate = ticker_rate
            else:
                used_rate = order_book_rate
        else:
            logger.info('Using Last Ask / Last Price')
            used_rate = ticker_rate

        return used_rate

    def _get_trade_stake_amount(self, pair) -> Optional[float]:
        """
        Check if stake amount can be fulfilled with the available balance
        for the stake currency
        :return: float: Stake Amount
        """
        if self.config['edge']['enabled']:
            stake_amount = self.edge.stake_amount(pair)
        else:
            stake_amount = self.config['stake_amount']

        avaliable_amount = self.exchange.get_balance(self.config['stake_currency'])

        if stake_amount == constants.UNLIMITED_STAKE_AMOUNT:
            open_trades = len(Trade.query.filter(Trade.is_open.is_(True)).all())
            if open_trades >= self.config['max_open_trades']:
                logger.warning('Can\'t open a new trade: max number of trades is reached')
                return None
            return avaliable_amount / (self.config['max_open_trades'] - open_trades)

        # Check if stake_amount is fulfilled
        if avaliable_amount < stake_amount:
            raise DependencyException(
                'Available balance(%f %s) is lower than stake amount(%f %s)' % (
                    avaliable_amount, self.config['stake_currency'],
                    stake_amount, self.config['stake_currency'])
            )

        return float(stake_amount)

    def _get_min_pair_stake_amount(self, pair: str, price: float) -> Optional[float]:
        markets = self.exchange.get_markets()
        markets = [m for m in markets if m['symbol'] == pair]
        if not markets:
            raise ValueError(f'Can\'t get market information for symbol {pair}')

        market = markets[0]

        if 'limits' not in market:
            return None

        min_stake_amounts = []
        limits = market['limits']
        if ('cost' in limits and 'min' in limits['cost']
                and limits['cost']['min'] is not None):
            min_stake_amounts.append(limits['cost']['min'])

        if ('amount' in limits and 'min' in limits['amount']
                and limits['amount']['min'] is not None):
            min_stake_amounts.append(limits['amount']['min'] * price)

        if not min_stake_amounts:
            return None

        amount_reserve_percent = 1 - 0.05  # reserve 5% + stoploss
        if self.strategy.stoploss is not None:
            amount_reserve_percent += self.strategy.stoploss
        # it should not be more than 50%
        amount_reserve_percent = max(amount_reserve_percent, 0.5)
        return min(min_stake_amounts) / amount_reserve_percent

    def create_trade(self) -> bool:
        """
        Checks the implemented trading indicator(s) for a randomly picked pair,
        if one pair triggers the buy_signal a new trade record gets created
        :return: True if a trade object has been created and persisted, False otherwise
        """
        interval = self.strategy.ticker_interval
<<<<<<< HEAD
        whitelist = copy.deepcopy(self.config['exchange']['pair_whitelist'])
=======
        stake_amount = self._get_trade_stake_amount()

        if not stake_amount:
            return False

        logger.info(
            'Checking buy signals to create a new trade with stake_amount: %f ...',
            stake_amount
        )
        whitelist = copy.deepcopy(self.active_pair_whitelist)
>>>>>>> 9cadb188

        # Remove currently opened and latest pairs from whitelist
        for trade in Trade.query.filter(Trade.is_open.is_(True)).all():
            if trade.pair in whitelist:
                whitelist.remove(trade.pair)
                logger.debug('Ignoring %s in pair whitelist', trade.pair)

        if not whitelist:
            raise DependencyException('No currency pairs in whitelist')

        # running get_signal on historical data fetched
        # to find buy signals
        if self.config['edge']['enabled']:
            whitelist = self.edge.filter(whitelist)

        for _pair in whitelist:
            (buy, sell) = self.strategy.get_signal(_pair, interval, self.exchange.klines.get(_pair))
            if buy and not sell:
                stake_amount = self._get_trade_stake_amount(_pair)
                if not stake_amount:
                    return False

                logger.info(
                    'Buy signal found: about create a new trade with stake_amount: %f ...',
                    stake_amount
                )

                bidstrat_check_depth_of_market = self.config.get('bid_strategy', {}).\
                    get('check_depth_of_market', {})
                if (bidstrat_check_depth_of_market.get('enabled', False)) and\
                        (bidstrat_check_depth_of_market.get('bids_to_ask_delta', 0) > 0):
                    if self._check_depth_of_market_buy(_pair, bidstrat_check_depth_of_market):
                        return self.execute_buy(_pair, stake_amount)
                    else:
                        return False
                return self.execute_buy(_pair, stake_amount)

        return False

    def _check_depth_of_market_buy(self, pair: str, conf: Dict) -> bool:
        """
        Checks depth of market before executing a buy
        """
        conf_bids_to_ask_delta = conf.get('bids_to_ask_delta', 0)
        logger.info('checking depth of market for %s', pair)
        order_book = self.exchange.get_order_book(pair, 1000)
        order_book_data_frame = order_book_to_dataframe(order_book['bids'], order_book['asks'])
        order_book_bids = order_book_data_frame['b_size'].sum()
        order_book_asks = order_book_data_frame['a_size'].sum()
        bids_ask_delta = order_book_bids / order_book_asks
        logger.info('bids: %s, asks: %s, delta: %s', order_book_bids,
                    order_book_asks, bids_ask_delta)
        if bids_ask_delta >= conf_bids_to_ask_delta:
            return True
        return False

    def execute_buy(self, pair: str, stake_amount: float) -> bool:
        """
        Executes a limit buy for the given pair
        :param pair: pair for which we want to create a LIMIT_BUY
        :return: None
        """
        pair_s = pair.replace('_', '/')
        pair_url = self.exchange.get_pair_detail_url(pair)
        stake_currency = self.config['stake_currency']
        fiat_currency = self.config.get('fiat_display_currency', None)

        # Calculate amount
        buy_limit = self.get_target_bid(pair, self.exchange.get_ticker(pair))

        min_stake_amount = self._get_min_pair_stake_amount(pair_s, buy_limit)
        if min_stake_amount is not None and min_stake_amount > stake_amount:
            logger.warning(
                f'Can\'t open a new trade for {pair_s}: stake amount'
                f' is too small ({stake_amount} < {min_stake_amount})'
            )
            return False

        amount = stake_amount / buy_limit

        order_id = self.exchange.buy(pair, buy_limit, amount)['id']

        self.rpc.send_msg({
            'type': RPCMessageType.BUY_NOTIFICATION,
            'exchange': self.exchange.name.capitalize(),
            'pair': pair_s,
            'market_url': pair_url,
            'limit': buy_limit,
            'stake_amount': stake_amount,
            'stake_currency': stake_currency,
            'fiat_currency': fiat_currency
        })
        # Fee is applied twice because we make a LIMIT_BUY and LIMIT_SELL
        fee = self.exchange.get_fee(symbol=pair, taker_or_maker='maker')
        trade = Trade(
            pair=pair,
            stake_amount=stake_amount,
            amount=amount,
            fee_open=fee,
            fee_close=fee,
            open_rate=buy_limit,
            open_rate_requested=buy_limit,
            open_date=datetime.utcnow(),
            exchange=self.exchange.id,
            open_order_id=order_id,
            strategy=self.strategy.get_strategy_name(),
            ticker_interval=constants.TICKER_INTERVAL_MINUTES[self.config['ticker_interval']]
        )
        Trade.session.add(trade)
        Trade.session.flush()
        return True

    def process_maybe_execute_buy(self) -> bool:
        """
        Tries to execute a buy trade in a safe way
        :return: True if executed
        """
        try:
            # Create entity and execute trade
            if self.create_trade():
                return True

            logger.info('Found no buy signals for whitelisted currencies. Trying again..')
            return False
        except DependencyException as exception:
            logger.warning('Unable to create trade: %s', exception)
            return False

    def process_maybe_execute_sell(self, trade: Trade) -> bool:
        """
        Tries to execute a sell trade
        :return: True if executed
        """
        try:
            # Get order details for actual price per unit
            if trade.open_order_id:
                # Update trade with order values
                logger.info('Found open order for %s', trade)
                order = self.exchange.get_order(trade.open_order_id, trade.pair)
                # Try update amount (binance-fix)
                try:
                    new_amount = self.get_real_amount(trade, order)
                    if order['amount'] != new_amount:
                        order['amount'] = new_amount
                        # Fee was applied, so set to 0
                        trade.fee_open = 0

                except OperationalException as exception:
                    logger.warning("could not update trade amount: %s", exception)

                trade.update(order)

            if trade.is_open and trade.open_order_id is None:
                # Check if we can sell our current pair
                return self.handle_trade(trade)
        except DependencyException as exception:
            logger.warning('Unable to sell trade: %s', exception)
        return False

    def get_real_amount(self, trade: Trade, order: Dict) -> float:
        """
        Get real amount for the trade
        Necessary for self.exchanges which charge fees in base currency (e.g. binance)
        """
        order_amount = order['amount']
        # Only run for closed orders
        if trade.fee_open == 0 or order['status'] == 'open':
            return order_amount

        # use fee from order-dict if possible
        if 'fee' in order and order['fee'] and (order['fee'].keys() >= {'currency', 'cost'}):
            if trade.pair.startswith(order['fee']['currency']):
                new_amount = order_amount - order['fee']['cost']
                logger.info("Applying fee on amount for %s (from %s to %s) from Order",
                            trade, order['amount'], new_amount)
                return new_amount

        # Fallback to Trades
        trades = self.exchange.get_trades_for_order(trade.open_order_id, trade.pair,
                                                    trade.open_date)

        if len(trades) == 0:
            logger.info("Applying fee on amount for %s failed: myTrade-Dict empty found", trade)
            return order_amount
        amount = 0
        fee_abs = 0
        for exectrade in trades:
            amount += exectrade['amount']
            if "fee" in exectrade and (exectrade['fee'].keys() >= {'currency', 'cost'}):
                # only applies if fee is in quote currency!
                if trade.pair.startswith(exectrade['fee']['currency']):
                    fee_abs += exectrade['fee']['cost']

        if amount != order_amount:
            logger.warning(f"amount {amount} does not match amount {trade.amount}")
            raise OperationalException("Half bought? Amounts don't match")
        real_amount = amount - fee_abs
        if fee_abs != 0:
            logger.info(f"""Applying fee on amount for {trade} \
(from {order_amount} to {real_amount}) from Trades""")
        return real_amount

    def handle_trade(self, trade: Trade) -> bool:
        """
        Sells the current pair if the threshold is reached and updates the trade record.
        :return: True if trade has been sold, False otherwise
        """
        if not trade.is_open:
            raise ValueError(f'attempt to handle closed trade: {trade}')

        logger.debug('Handling %s ...', trade)
        sell_rate = self.exchange.get_ticker(trade.pair)['bid']

        (buy, sell) = (False, False)
        experimental = self.config.get('experimental', {})
        if experimental.get('use_sell_signal') or experimental.get('ignore_roi_if_buy_signal'):
            ticker = self.exchange.klines.get(trade.pair)
            (buy, sell) = self.strategy.get_signal(trade.pair, self.strategy.ticker_interval,
                                                   ticker)

        config_ask_strategy = self.config.get('ask_strategy', {})
        if config_ask_strategy.get('use_order_book', False):
            logger.info('Using order book for selling...')
            # logger.debug('Order book %s',orderBook)
            order_book_min = config_ask_strategy.get('order_book_min', 1)
            order_book_max = config_ask_strategy.get('order_book_max', 1)

            order_book = self.exchange.get_order_book(trade.pair, order_book_max)

            for i in range(order_book_min, order_book_max + 1):
                order_book_rate = order_book['asks'][i - 1][0]

                # if orderbook has higher rate (high profit),
                # use orderbook, otherwise just use bids rate
                logger.info('  order book asks top %s: %0.8f', i, order_book_rate)
                if sell_rate < order_book_rate:
                    sell_rate = order_book_rate

                if self.check_sell(trade, sell_rate, buy, sell):
                    return True
                    break
        else:
            logger.info('checking sell')
            if self.check_sell(trade, sell_rate, buy, sell):
                return True

        logger.info('Found no sell signals for whitelisted currencies. Trying again..')
        return False

    def check_sell(self, trade: Trade, sell_rate: float, buy: bool, sell: bool) -> bool:
        if (self.config['edge']['enabled']):
            stoploss = self.edge.stoploss(trade.pair)
            should_sell = self.strategy.should_sell(
                trade, sell_rate, datetime.utcnow(), buy, sell, stoploss)
        else:
            should_sell = self.strategy.should_sell(trade, sell_rate, datetime.utcnow(), buy, sell)

        if should_sell.sell_flag:
            self.execute_sell(trade, sell_rate, should_sell.sell_type)
            logger.info('executed sell, reason: %s', should_sell.sell_type)
            return True
        return False

    def check_handle_timedout(self) -> None:
        """
        Check if any orders are timed out and cancel if neccessary
        :param timeoutvalue: Number of minutes until order is considered timed out
        :return: None
        """
        buy_timeout = self.config['unfilledtimeout']['buy']
        sell_timeout = self.config['unfilledtimeout']['sell']
        buy_timeoutthreashold = arrow.utcnow().shift(minutes=-buy_timeout).datetime
        sell_timeoutthreashold = arrow.utcnow().shift(minutes=-sell_timeout).datetime

        for trade in Trade.query.filter(Trade.open_order_id.isnot(None)).all():
            try:
                # FIXME: Somehow the query above returns results
                # where the open_order_id is in fact None.
                # This is probably because the record got
                # updated via /forcesell in a different thread.
                if not trade.open_order_id:
                    continue
                order = self.exchange.get_order(trade.open_order_id, trade.pair)
            except (RequestException, DependencyException):
                logger.info(
                    'Cannot query order for %s due to %s',
                    trade,
                    traceback.format_exc())
                continue
            ordertime = arrow.get(order['datetime']).datetime

            # Check if trade is still actually open
            if int(order['remaining']) == 0:
                continue

            # Check if trade is still actually open
            if order['status'] == 'open':
                if order['side'] == 'buy' and ordertime < buy_timeoutthreashold:
                    self.handle_timedout_limit_buy(trade, order)
                elif order['side'] == 'sell' and ordertime < sell_timeoutthreashold:
                    self.handle_timedout_limit_sell(trade, order)

    # FIX: 20180110, why is cancel.order unconditionally here, whereas
    #                it is conditionally called in the
    #                handle_timedout_limit_sell()?
    def handle_timedout_limit_buy(self, trade: Trade, order: Dict) -> bool:
        """Buy timeout - cancel order
        :return: True if order was fully cancelled
        """
        pair_s = trade.pair.replace('_', '/')
        self.exchange.cancel_order(trade.open_order_id, trade.pair)
        if order['remaining'] == order['amount']:
            # if trade is not partially completed, just delete the trade
            Trade.session.delete(trade)
            Trade.session.flush()
            logger.info('Buy order timeout for %s.', trade)
            self.rpc.send_msg({
                'type': RPCMessageType.STATUS_NOTIFICATION,
                'status': f'Unfilled buy order for {pair_s} cancelled due to timeout'
            })
            return True

        # if trade is partially complete, edit the stake details for the trade
        # and close the order
        trade.amount = order['amount'] - order['remaining']
        trade.stake_amount = trade.amount * trade.open_rate
        trade.open_order_id = None
        logger.info('Partial buy order timeout for %s.', trade)
        self.rpc.send_msg({
            'type': RPCMessageType.STATUS_NOTIFICATION,
            'status': f'Remaining buy order for {pair_s} cancelled due to timeout'
        })
        return False

    # FIX: 20180110, should cancel_order() be cond. or unconditionally called?
    def handle_timedout_limit_sell(self, trade: Trade, order: Dict) -> bool:
        """
        Sell timeout - cancel order and update trade
        :return: True if order was fully cancelled
        """
        pair_s = trade.pair.replace('_', '/')
        if order['remaining'] == order['amount']:
            # if trade is not partially completed, just cancel the trade
            self.exchange.cancel_order(trade.open_order_id, trade.pair)
            trade.close_rate = None
            trade.close_profit = None
            trade.close_date = None
            trade.is_open = True
            trade.open_order_id = None
            self.rpc.send_msg({
                'type': RPCMessageType.STATUS_NOTIFICATION,
                'status': f'Unfilled sell order for {pair_s} cancelled due to timeout'
            })
            logger.info('Sell order timeout for %s.', trade)
            return True

        # TODO: figure out how to handle partially complete sell orders
        return False

    def execute_sell(self, trade: Trade, limit: float, sell_reason: SellType) -> None:
        """
        Executes a limit sell for the given trade and limit
        :param trade: Trade instance
        :param limit: limit rate for the sell order
        :param sellreason: Reason the sell was triggered
        :return: None
        """
        # Execute sell and update trade record
        order_id = self.exchange.sell(str(trade.pair), limit, trade.amount)['id']
        trade.open_order_id = order_id
        trade.close_rate_requested = limit
        trade.sell_reason = sell_reason.value

        profit_trade = trade.calc_profit(rate=limit)
        current_rate = self.exchange.get_ticker(trade.pair)['bid']
        profit_percent = trade.calc_profit_percent(limit)
        pair_url = self.exchange.get_pair_detail_url(trade.pair)
        gain = "profit" if profit_percent > 0 else "loss"

        msg = {
            'type': RPCMessageType.SELL_NOTIFICATION,
            'exchange': trade.exchange.capitalize(),
            'pair': trade.pair,
            'gain': gain,
            'market_url': pair_url,
            'limit': limit,
            'amount': trade.amount,
            'open_rate': trade.open_rate,
            'current_rate': current_rate,
            'profit_amount': profit_trade,
            'profit_percent': profit_percent,
        }

        # For regular case, when the configuration exists
        if 'stake_currency' in self.config and 'fiat_display_currency' in self.config:
            stake_currency = self.config['stake_currency']
            fiat_currency = self.config['fiat_display_currency']
            msg.update({
                'stake_currency': stake_currency,
                'fiat_currency': fiat_currency,
            })

        # Send the message
        self.rpc.send_msg(msg)
        Trade.session.flush()<|MERGE_RESOLUTION|>--- conflicted
+++ resolved
@@ -56,15 +56,12 @@
         self.rpc: RPCManager = RPCManager(self)
         self.persistence = None
         self.exchange = Exchange(self.config)
-<<<<<<< HEAD
 
         # Initializing Edge only if enabled
         if self.config.get('edge', {}).get('enabled', False):
             self.edge = Edge(self.config, self.exchange)
 
-=======
         self.active_pair_whitelist: List[str] = self.config['exchange']['pair_whitelist']
->>>>>>> 9cadb188
         self._init_modules()
 
     def _init_modules(self) -> None:
@@ -187,9 +184,7 @@
             )
 
             # Keep only the subsets of pairs wanted (up to nb_assets)
-<<<<<<< HEAD
-            final_list = sanitized_list[:nb_assets] if nb_assets else sanitized_list
-            self.config['exchange']['pair_whitelist'] = final_list
+            self.active_pair_whitelist = sanitized_list[:nb_assets] if nb_assets else sanitized_list
 
             # Calculating Edge positiong
             # Should be called before refresh_tickers
@@ -199,10 +194,8 @@
                 self.edge.calculate()
 
             # Refreshing candles
-            self.exchange.refresh_tickers(final_list, self.strategy.ticker_interval)
-=======
-            self.active_pair_whitelist = sanitized_list[:nb_assets] if nb_assets else sanitized_list
->>>>>>> 9cadb188
+            self.exchange.refresh_tickers(self.active_pair_whitelist, self.strategy.ticker_interval)
+
 
             # Query trades from persistence layer
             trades = Trade.query.filter(Trade.is_open.is_(True)).all()
@@ -402,20 +395,7 @@
         :return: True if a trade object has been created and persisted, False otherwise
         """
         interval = self.strategy.ticker_interval
-<<<<<<< HEAD
-        whitelist = copy.deepcopy(self.config['exchange']['pair_whitelist'])
-=======
-        stake_amount = self._get_trade_stake_amount()
-
-        if not stake_amount:
-            return False
-
-        logger.info(
-            'Checking buy signals to create a new trade with stake_amount: %f ...',
-            stake_amount
-        )
         whitelist = copy.deepcopy(self.active_pair_whitelist)
->>>>>>> 9cadb188
 
         # Remove currently opened and latest pairs from whitelist
         for trade in Trade.query.filter(Trade.is_open.is_(True)).all():
