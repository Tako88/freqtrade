"""
IHyperOpt interface
This module defines the interface to apply for hyperopts
"""
import logging
import math

from abc import ABC, abstractmethod
from typing import Dict, Any, Callable, List

from pandas import DataFrame
from skopt.space import Dimension, Integer, Real

<<<<<<< HEAD
from freqtrade import OperationalException


def _format_exception_message(method: str, space: str) -> str:
    return (f"The '{space}' space is included into the hyperoptimization "
            f"but {method}() method is not found in your "
            f"custom Hyperopt class. You should either implement this "
            f"method or remove the '{space}' space from hyperoptimization.")
=======
from freqtrade.exchange import timeframe_to_minutes
from freqtrade.misc import round_dict


logger = logging.getLogger(__name__)
>>>>>>> 95b89e05


class IHyperOpt(ABC):
    """
    Interface for freqtrade hyperopts
    Defines the mandatory structure must follow any custom hyperopts

    Class attributes you can use:
        ticker_interval -> int: value of the ticker interval to use for the strategy
    """
    ticker_interval: str

    @staticmethod
    @abstractmethod
    def populate_indicators(dataframe: DataFrame, metadata: dict) -> DataFrame:
        """
        Populate indicators that will be used in the Buy and Sell strategy.
        :param dataframe: Raw data from the exchange and parsed by parse_ticker_dataframe().
        :return: A Dataframe with all mandatory indicators for the strategies.
        """

    @staticmethod
    def buy_strategy_generator(params: Dict[str, Any]) -> Callable:
        """
        Create a buy strategy generator.
        """
        raise OperationalException(_format_exception_message('buy_strategy_generator', 'buy'))

    @staticmethod
    def sell_strategy_generator(params: Dict[str, Any]) -> Callable:
        """
        Create a sell strategy generator.
        """
        raise OperationalException(_format_exception_message('sell_strategy_generator', 'sell'))

    @staticmethod
    def indicator_space() -> List[Dimension]:
        """
        Create an indicator space.
        """
        raise OperationalException(_format_exception_message('indicator_space', 'buy'))

    @staticmethod
    def sell_indicator_space() -> List[Dimension]:
        """
        Create a sell indicator space.
        """
        raise OperationalException(_format_exception_message('sell_indicator_space', 'sell'))

    @staticmethod
    def generate_roi_table(params: Dict) -> Dict[int, float]:
        """
        Create a ROI table.

        Generates the ROI table that will be used by Hyperopt.
        You may override it in your custom Hyperopt class.
        """
        roi_table = {}
        roi_table[0] = params['roi_p1'] + params['roi_p2'] + params['roi_p3']
        roi_table[params['roi_t3']] = params['roi_p1'] + params['roi_p2']
        roi_table[params['roi_t3'] + params['roi_t2']] = params['roi_p1']
        roi_table[params['roi_t3'] + params['roi_t2'] + params['roi_t1']] = 0

        return roi_table

    @staticmethod
    def roi_space() -> List[Dimension]:
        """
        Create a ROI space.

        Defines values to search for each ROI steps.

        This method implements adaptive roi hyperspace with varied
        ranges for parameters which automatically adapts to the
        ticker interval used.

        It's used by Freqtrade by default, if no custom roi_space method is defined.
        """

        # Default scaling coefficients for the roi hyperspace. Can be changed
        # to adjust resulting ranges of the ROI tables.
        # Increase if you need wider ranges in the roi hyperspace, decrease if shorter
        # ranges are needed.
        roi_t_alpha = 1.0
        roi_p_alpha = 1.0

        ticker_interval_mins = timeframe_to_minutes(IHyperOpt.ticker_interval)

        # We define here limits for the ROI space parameters automagically adapted to the
        # ticker_interval used by the bot:
        #
        # * 'roi_t' (limits for the time intervals in the ROI tables) components
        #   are scaled linearly.
        # * 'roi_p' (limits for the ROI value steps) components are scaled logarithmically.
        #
        # The scaling is designed so that it maps exactly to the legacy Freqtrade roi_space()
        # method for the 5m ticker interval.
        roi_t_scale = ticker_interval_mins / 5
        roi_p_scale = math.log1p(ticker_interval_mins) / math.log1p(5)
        roi_limits = {
            'roi_t1_min': int(10 * roi_t_scale * roi_t_alpha),
            'roi_t1_max': int(120 * roi_t_scale * roi_t_alpha),
            'roi_t2_min': int(10 * roi_t_scale * roi_t_alpha),
            'roi_t2_max': int(60 * roi_t_scale * roi_t_alpha),
            'roi_t3_min': int(10 * roi_t_scale * roi_t_alpha),
            'roi_t3_max': int(40 * roi_t_scale * roi_t_alpha),
            'roi_p1_min': 0.01 * roi_p_scale * roi_p_alpha,
            'roi_p1_max': 0.04 * roi_p_scale * roi_p_alpha,
            'roi_p2_min': 0.01 * roi_p_scale * roi_p_alpha,
            'roi_p2_max': 0.07 * roi_p_scale * roi_p_alpha,
            'roi_p3_min': 0.01 * roi_p_scale * roi_p_alpha,
            'roi_p3_max': 0.20 * roi_p_scale * roi_p_alpha,
        }
        logger.debug(f"Using roi space limits: {roi_limits}")
        p = {
            'roi_t1': roi_limits['roi_t1_min'],
            'roi_t2': roi_limits['roi_t2_min'],
            'roi_t3': roi_limits['roi_t3_min'],
            'roi_p1': roi_limits['roi_p1_min'],
            'roi_p2': roi_limits['roi_p2_min'],
            'roi_p3': roi_limits['roi_p3_min'],
        }
        logger.info(f"Min roi table: {round_dict(IHyperOpt.generate_roi_table(p), 5)}")
        p = {
            'roi_t1': roi_limits['roi_t1_max'],
            'roi_t2': roi_limits['roi_t2_max'],
            'roi_t3': roi_limits['roi_t3_max'],
            'roi_p1': roi_limits['roi_p1_max'],
            'roi_p2': roi_limits['roi_p2_max'],
            'roi_p3': roi_limits['roi_p3_max'],
        }
        logger.info(f"Max roi table: {round_dict(IHyperOpt.generate_roi_table(p), 5)}")

        return [
            Integer(roi_limits['roi_t1_min'], roi_limits['roi_t1_max'], name='roi_t1'),
            Integer(roi_limits['roi_t2_min'], roi_limits['roi_t2_max'], name='roi_t2'),
            Integer(roi_limits['roi_t3_min'], roi_limits['roi_t3_max'], name='roi_t3'),
            Real(roi_limits['roi_p1_min'], roi_limits['roi_p1_max'], name='roi_p1'),
            Real(roi_limits['roi_p2_min'], roi_limits['roi_p2_max'], name='roi_p2'),
            Real(roi_limits['roi_p3_min'], roi_limits['roi_p3_max'], name='roi_p3'),
        ]

    @staticmethod
    def stoploss_space() -> List[Dimension]:
        """
        Create a stoploss space.

        Defines range of stoploss values to search.
        You may override it in your custom Hyperopt class.
        """
        return [
            Real(-0.5, -0.02, name='stoploss'),
        ]

    # This is needed for proper unpickling the class attribute ticker_interval
    # which is set to the actual value by the resolver.
    # Why do I still need such shamanic mantras in modern python?
    def __getstate__(self):
        state = self.__dict__.copy()
        state['ticker_interval'] = self.ticker_interval
        return state

    def __setstate__(self, state):
        self.__dict__.update(state)
        IHyperOpt.ticker_interval = state['ticker_interval']<|MERGE_RESOLUTION|>--- conflicted
+++ resolved
@@ -11,8 +11,12 @@
 from pandas import DataFrame
 from skopt.space import Dimension, Integer, Real
 
-<<<<<<< HEAD
 from freqtrade import OperationalException
+from freqtrade.exchange import timeframe_to_minutes
+from freqtrade.misc import round_dict
+
+
+logger = logging.getLogger(__name__)
 
 
 def _format_exception_message(method: str, space: str) -> str:
@@ -20,13 +24,6 @@
             f"but {method}() method is not found in your "
             f"custom Hyperopt class. You should either implement this "
             f"method or remove the '{space}' space from hyperoptimization.")
-=======
-from freqtrade.exchange import timeframe_to_minutes
-from freqtrade.misc import round_dict
-
-
-logger = logging.getLogger(__name__)
->>>>>>> 95b89e05
 
 
 class IHyperOpt(ABC):
