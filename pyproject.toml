--- conflicted
+++ resolved
@@ -72,13 +72,8 @@
   # "DTZ",  # flake8-datetimez
   # "RSE",  # flake8-raise
   # "TCH",  # flake8-type-checking
-<<<<<<< HEAD
-  # "PTH",  # flake8-use-pathlib
+  "PTH",  # flake8-use-pathlib
 ]
 
 [tool.ruff.mccabe]
-max-complexity = 12
-=======
-  "PTH",  # flake8-use-pathlib
-]
->>>>>>> 84d905a6
+max-complexity = 12