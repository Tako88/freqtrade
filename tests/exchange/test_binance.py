from datetime import datetime, timezone
from random import randint
from unittest.mock import MagicMock, PropertyMock

import ccxt
import pytest

<<<<<<< HEAD
from freqtrade.enums import TradingMode
=======
from freqtrade.enums import Collateral, TradingMode
>>>>>>> 778f0d9d
from freqtrade.exceptions import DependencyException, InvalidOrderException, OperationalException
from tests.conftest import get_mock_coro, get_patched_exchange, log_has_re
from tests.exchange.test_exchange import ccxt_exceptionhandlers


@pytest.mark.parametrize('limitratio,expected,side', [
    (None, 220 * 0.99, "sell"),
    (0.99, 220 * 0.99, "sell"),
    (0.98, 220 * 0.98, "sell"),
    (None, 220 * 1.01, "buy"),
    (0.99, 220 * 1.01, "buy"),
    (0.98, 220 * 1.02, "buy"),
])
def test_stoploss_order_binance(
    default_conf,
    mocker,
    limitratio,
    expected,
    side
):
    api_mock = MagicMock()
    order_id = 'test_prod_buy_{}'.format(randint(0, 10 ** 6))
    order_type = 'stop_loss_limit'

    api_mock.create_order = MagicMock(return_value={
        'id': order_id,
        'info': {
            'foo': 'bar'
        }
    })
    default_conf['dry_run'] = False
    mocker.patch('freqtrade.exchange.Exchange.amount_to_precision', lambda s, x, y: y)
    mocker.patch('freqtrade.exchange.Exchange.price_to_precision', lambda s, x, y: y)

    exchange = get_patched_exchange(mocker, default_conf, api_mock, 'binance')

    with pytest.raises(OperationalException):
        order = exchange.stoploss(
            pair='ETH/BTC',
            amount=1,
            stop_price=190,
            side=side,
<<<<<<< HEAD
            order_types={'stoploss_on_exchange_limit_ratio': 1.05}
=======
            order_types={'stoploss_on_exchange_limit_ratio': 1.05},
            leverage=1.0
>>>>>>> 778f0d9d
        )

    api_mock.create_order.reset_mock()
    order_types = {} if limitratio is None else {'stoploss_on_exchange_limit_ratio': limitratio}
<<<<<<< HEAD
    order = exchange.stoploss(pair='ETH/BTC', amount=1, stop_price=220,
                              order_types=order_types, side=side)
=======
    order = exchange.stoploss(
        pair='ETH/BTC',
        amount=1,
        stop_price=220,
        order_types=order_types,
        side=side,
        leverage=1.0
    )
>>>>>>> 778f0d9d

    assert 'id' in order
    assert 'info' in order
    assert order['id'] == order_id
    assert api_mock.create_order.call_args_list[0][1]['symbol'] == 'ETH/BTC'
    assert api_mock.create_order.call_args_list[0][1]['type'] == order_type
    assert api_mock.create_order.call_args_list[0][1]['side'] == side
    assert api_mock.create_order.call_args_list[0][1]['amount'] == 1
    # Price should be 1% below stopprice
    assert api_mock.create_order.call_args_list[0][1]['price'] == expected
    assert api_mock.create_order.call_args_list[0][1]['params'] == {'stopPrice': 220}

    # test exception handling
    with pytest.raises(DependencyException):
        api_mock.create_order = MagicMock(side_effect=ccxt.InsufficientFunds("0 balance"))
        exchange = get_patched_exchange(mocker, default_conf, api_mock, 'binance')
<<<<<<< HEAD
        exchange.stoploss(pair='ETH/BTC', amount=1, stop_price=220, order_types={}, side=side)
=======
        exchange.stoploss(
            pair='ETH/BTC',
            amount=1,
            stop_price=220,
            order_types={},
            side=side,
            leverage=1.0)
>>>>>>> 778f0d9d

    with pytest.raises(InvalidOrderException):
        api_mock.create_order = MagicMock(
            side_effect=ccxt.InvalidOrder("binance Order would trigger immediately."))
        exchange = get_patched_exchange(mocker, default_conf, api_mock, 'binance')
<<<<<<< HEAD
        exchange.stoploss(pair='ETH/BTC', amount=1, stop_price=220, order_types={}, side=side)

    ccxt_exceptionhandlers(mocker, default_conf, api_mock, "binance",
                           "stoploss", "create_order", retries=1,
                           pair='ETH/BTC', amount=1, stop_price=220, order_types={}, side=side)
=======
        exchange.stoploss(
            pair='ETH/BTC',
            amount=1,
            stop_price=220,
            order_types={},
            side=side,
            leverage=1.0
        )

    ccxt_exceptionhandlers(mocker, default_conf, api_mock, "binance",
                           "stoploss", "create_order", retries=1,
                           pair='ETH/BTC', amount=1, stop_price=220, order_types={},
                           side=side, leverage=1.0)
>>>>>>> 778f0d9d


def test_stoploss_order_dry_run_binance(default_conf, mocker):
    api_mock = MagicMock()
    order_type = 'stop_loss_limit'
    default_conf['dry_run'] = True
    mocker.patch('freqtrade.exchange.Exchange.amount_to_precision', lambda s, x, y: y)
    mocker.patch('freqtrade.exchange.Exchange.price_to_precision', lambda s, x, y: y)

    exchange = get_patched_exchange(mocker, default_conf, api_mock, 'binance')

    with pytest.raises(OperationalException):
<<<<<<< HEAD
        order = exchange.stoploss(pair='ETH/BTC', amount=1, stop_price=190, side="sell",
                                  order_types={'stoploss_on_exchange_limit_ratio': 1.05})

    api_mock.create_order.reset_mock()

    order = exchange.stoploss(pair='ETH/BTC', amount=1, stop_price=220, order_types={}, side="sell")
=======
        order = exchange.stoploss(
            pair='ETH/BTC',
            amount=1,
            stop_price=190,
            side="sell",
            order_types={'stoploss_on_exchange_limit_ratio': 1.05},
            leverage=1.0
        )

    api_mock.create_order.reset_mock()

    order = exchange.stoploss(
        pair='ETH/BTC',
        amount=1,
        stop_price=220,
        order_types={},
        side="sell",
        leverage=1.0
    )
>>>>>>> 778f0d9d

    assert 'id' in order
    assert 'info' in order
    assert 'type' in order

    assert order['type'] == order_type
    assert order['price'] == 220
    assert order['amount'] == 1


@pytest.mark.parametrize('sl1,sl2,sl3,side', [
    (1501, 1499, 1501, "sell"),
    (1499, 1501, 1499, "buy")
])
def test_stoploss_adjust_binance(mocker, default_conf, sl1, sl2, sl3, side):
    exchange = get_patched_exchange(mocker, default_conf, id='binance')
    order = {
        'type': 'stop_loss_limit',
        'price': 1500,
        'info': {'stopPrice': 1500},
    }
    assert exchange.stoploss_adjust(sl1, order, side=side)
    assert not exchange.stoploss_adjust(sl2, order, side=side)
    # Test with invalid order case
    order['type'] = 'stop_loss'
    assert not exchange.stoploss_adjust(sl3, order, side=side)


@pytest.mark.parametrize('pair,nominal_value,max_lev', [
    ("BNB/BUSD", 0.0, 40.0),
    ("BNB/USDT", 100.0, 153.84615384615384),
    ("BTC/USDT", 170.30, 250.0),
    ("BNB/BUSD", 999999.9, 10.0),
    ("BNB/USDT", 5000000.0, 6.666666666666667),
    ("BTC/USDT", 300000000.1, 2.0),
])
def test_get_max_leverage_binance(default_conf, mocker, pair, nominal_value, max_lev):
    exchange = get_patched_exchange(mocker, default_conf, id="binance")
    exchange._leverage_brackets = {
        'BNB/BUSD': [[0.0, 0.025],
                     [100000.0, 0.05],
                     [500000.0, 0.1],
                     [1000000.0, 0.15],
                     [2000000.0, 0.25],
                     [5000000.0, 0.5]],
        'BNB/USDT': [[0.0, 0.0065],
                     [10000.0, 0.01],
                     [50000.0, 0.02],
                     [250000.0, 0.05],
                     [1000000.0, 0.1],
                     [2000000.0, 0.125],
                     [5000000.0, 0.15],
                     [10000000.0, 0.25]],
        'BTC/USDT': [[0.0, 0.004],
                     [50000.0, 0.005],
                     [250000.0, 0.01],
                     [1000000.0, 0.025],
                     [5000000.0, 0.05],
                     [20000000.0, 0.1],
                     [50000000.0, 0.125],
                     [100000000.0, 0.15],
                     [200000000.0, 0.25],
                     [300000000.0, 0.5]],
    }
    assert exchange.get_max_leverage(pair, nominal_value) == max_lev


def test_fill_leverage_brackets_binance(default_conf, mocker):
    api_mock = MagicMock()
    api_mock.load_leverage_brackets = MagicMock(return_value={
        'ADA/BUSD': [[0.0, 0.025],
                     [100000.0, 0.05],
                     [500000.0, 0.1],
                     [1000000.0, 0.15],
                     [2000000.0, 0.25],
                     [5000000.0, 0.5]],
        'BTC/USDT': [[0.0, 0.004],
                     [50000.0, 0.005],
                     [250000.0, 0.01],
                     [1000000.0, 0.025],
                     [5000000.0, 0.05],
                     [20000000.0, 0.1],
                     [50000000.0, 0.125],
                     [100000000.0, 0.15],
                     [200000000.0, 0.25],
                     [300000000.0, 0.5]],
        "ZEC/USDT": [[0.0, 0.01],
                     [5000.0, 0.025],
                     [25000.0, 0.05],
                     [100000.0, 0.1],
                     [250000.0, 0.125],
                     [1000000.0, 0.5]],

    })
<<<<<<< HEAD
=======
    default_conf['dry_run'] = False
    default_conf['trading_mode'] = TradingMode.FUTURES
    default_conf['collateral'] = Collateral.ISOLATED
>>>>>>> 778f0d9d
    exchange = get_patched_exchange(mocker, default_conf, api_mock, id="binance")
    exchange.fill_leverage_brackets()

    assert exchange._leverage_brackets == {
        'ADA/BUSD': [[0.0, 0.025],
                     [100000.0, 0.05],
                     [500000.0, 0.1],
                     [1000000.0, 0.15],
                     [2000000.0, 0.25],
                     [5000000.0, 0.5]],
        'BTC/USDT': [[0.0, 0.004],
                     [50000.0, 0.005],
                     [250000.0, 0.01],
                     [1000000.0, 0.025],
                     [5000000.0, 0.05],
                     [20000000.0, 0.1],
                     [50000000.0, 0.125],
                     [100000000.0, 0.15],
                     [200000000.0, 0.25],
                     [300000000.0, 0.5]],
        "ZEC/USDT": [[0.0, 0.01],
                     [5000.0, 0.025],
                     [25000.0, 0.05],
                     [100000.0, 0.1],
                     [250000.0, 0.125],
                     [1000000.0, 0.5]],
    }

    api_mock = MagicMock()
    api_mock.load_leverage_brackets = MagicMock()
    type(api_mock).has = PropertyMock(return_value={'loadLeverageBrackets': True})

    ccxt_exceptionhandlers(
        mocker,
        default_conf,
        api_mock,
        "binance",
        "fill_leverage_brackets",
        "load_leverage_brackets"
    )


<<<<<<< HEAD
=======
def test_fill_leverage_brackets_binance_dryrun(default_conf, mocker):
    api_mock = MagicMock()
    default_conf['trading_mode'] = TradingMode.FUTURES
    default_conf['collateral'] = Collateral.ISOLATED
    exchange = get_patched_exchange(mocker, default_conf, api_mock, id="binance")
    exchange.fill_leverage_brackets()

    leverage_brackets = {
        "1000SHIB/USDT": [
            [0.0, 0.01],
            [5000.0, 0.025],
            [25000.0, 0.05],
            [100000.0, 0.1],
            [250000.0, 0.125],
            [1000000.0, 0.5]
        ],
        "1INCH/USDT": [
            [0.0, 0.012],
            [5000.0, 0.025],
            [25000.0, 0.05],
            [100000.0, 0.1],
            [250000.0, 0.125],
            [1000000.0, 0.5]
        ],
        "AAVE/USDT": [
            [0.0, 0.01],
            [50000.0, 0.02],
            [250000.0, 0.05],
            [1000000.0, 0.1],
            [2000000.0, 0.125],
            [5000000.0, 0.1665],
            [10000000.0, 0.25]
        ],
        "ADA/BUSD": [
            [0.0, 0.025],
            [100000.0, 0.05],
            [500000.0, 0.1],
            [1000000.0, 0.15],
            [2000000.0, 0.25],
            [5000000.0, 0.5]
        ]
    }

    for key, value in leverage_brackets.items():
        assert exchange._leverage_brackets[key] == value


>>>>>>> 778f0d9d
def test__set_leverage_binance(mocker, default_conf):

    api_mock = MagicMock()
    api_mock.set_leverage = MagicMock()
    type(api_mock).has = PropertyMock(return_value={'setLeverage': True})
<<<<<<< HEAD

=======
    default_conf['dry_run'] = False
>>>>>>> 778f0d9d
    exchange = get_patched_exchange(mocker, default_conf, id="binance")
    exchange._set_leverage(3.0, trading_mode=TradingMode.MARGIN)

    ccxt_exceptionhandlers(
        mocker,
        default_conf,
        api_mock,
        "binance",
        "_set_leverage",
        "set_leverage",
        pair="XRP/USDT",
        leverage=5.0,
        trading_mode=TradingMode.FUTURES
    )


@pytest.mark.asyncio
async def test__async_get_historic_ohlcv_binance(default_conf, mocker, caplog):
    ohlcv = [
        [
            int((datetime.now(timezone.utc).timestamp() - 1000) * 1000),
            1,  # open
            2,  # high
            3,  # low
            4,  # close
            5,  # volume (in quote currency)
        ]
    ]

    exchange = get_patched_exchange(mocker, default_conf, id='binance')
    # Monkey-patch async function
    exchange._api_async.fetch_ohlcv = get_mock_coro(ohlcv)

    pair = 'ETH/BTC'
    res = await exchange._async_get_historic_ohlcv(pair, "5m",
                                                   1500000000000, is_new_pair=False)
    # Call with very old timestamp - causes tons of requests
    assert exchange._api_async.fetch_ohlcv.call_count > 400
    # assert res == ohlcv
    exchange._api_async.fetch_ohlcv.reset_mock()
    res = await exchange._async_get_historic_ohlcv(pair, "5m", 1500000000000, is_new_pair=True)

    # Called twice - one "init" call - and one to get the actual data.
    assert exchange._api_async.fetch_ohlcv.call_count == 2
    assert res == ohlcv
    assert log_has_re(r"Candle-data for ETH/BTC available starting with .*", caplog)


@pytest.mark.parametrize("trading_mode,collateral,config", [
    ("", "", {}),
    ("margin", "cross", {"options": {"defaultType": "margin"}}),
    ("futures", "isolated", {"options": {"defaultType": "future"}}),
])
def test__ccxt_config(default_conf, mocker, trading_mode, collateral, config):
    default_conf['trading_mode'] = trading_mode
    default_conf['collateral'] = collateral
    exchange = get_patched_exchange(mocker, default_conf, id="binance")
    assert exchange._ccxt_config == config<|MERGE_RESOLUTION|>--- conflicted
+++ resolved
@@ -5,11 +5,7 @@
 import ccxt
 import pytest
 
-<<<<<<< HEAD
-from freqtrade.enums import TradingMode
-=======
 from freqtrade.enums import Collateral, TradingMode
->>>>>>> 778f0d9d
 from freqtrade.exceptions import DependencyException, InvalidOrderException, OperationalException
 from tests.conftest import get_mock_coro, get_patched_exchange, log_has_re
 from tests.exchange.test_exchange import ccxt_exceptionhandlers
@@ -52,20 +48,12 @@
             amount=1,
             stop_price=190,
             side=side,
-<<<<<<< HEAD
-            order_types={'stoploss_on_exchange_limit_ratio': 1.05}
-=======
             order_types={'stoploss_on_exchange_limit_ratio': 1.05},
             leverage=1.0
->>>>>>> 778f0d9d
         )
 
     api_mock.create_order.reset_mock()
     order_types = {} if limitratio is None else {'stoploss_on_exchange_limit_ratio': limitratio}
-<<<<<<< HEAD
-    order = exchange.stoploss(pair='ETH/BTC', amount=1, stop_price=220,
-                              order_types=order_types, side=side)
-=======
     order = exchange.stoploss(
         pair='ETH/BTC',
         amount=1,
@@ -74,7 +62,6 @@
         side=side,
         leverage=1.0
     )
->>>>>>> 778f0d9d
 
     assert 'id' in order
     assert 'info' in order
@@ -91,9 +78,6 @@
     with pytest.raises(DependencyException):
         api_mock.create_order = MagicMock(side_effect=ccxt.InsufficientFunds("0 balance"))
         exchange = get_patched_exchange(mocker, default_conf, api_mock, 'binance')
-<<<<<<< HEAD
-        exchange.stoploss(pair='ETH/BTC', amount=1, stop_price=220, order_types={}, side=side)
-=======
         exchange.stoploss(
             pair='ETH/BTC',
             amount=1,
@@ -101,19 +85,11 @@
             order_types={},
             side=side,
             leverage=1.0)
->>>>>>> 778f0d9d
 
     with pytest.raises(InvalidOrderException):
         api_mock.create_order = MagicMock(
             side_effect=ccxt.InvalidOrder("binance Order would trigger immediately."))
         exchange = get_patched_exchange(mocker, default_conf, api_mock, 'binance')
-<<<<<<< HEAD
-        exchange.stoploss(pair='ETH/BTC', amount=1, stop_price=220, order_types={}, side=side)
-
-    ccxt_exceptionhandlers(mocker, default_conf, api_mock, "binance",
-                           "stoploss", "create_order", retries=1,
-                           pair='ETH/BTC', amount=1, stop_price=220, order_types={}, side=side)
-=======
         exchange.stoploss(
             pair='ETH/BTC',
             amount=1,
@@ -127,7 +103,6 @@
                            "stoploss", "create_order", retries=1,
                            pair='ETH/BTC', amount=1, stop_price=220, order_types={},
                            side=side, leverage=1.0)
->>>>>>> 778f0d9d
 
 
 def test_stoploss_order_dry_run_binance(default_conf, mocker):
@@ -140,14 +115,6 @@
     exchange = get_patched_exchange(mocker, default_conf, api_mock, 'binance')
 
     with pytest.raises(OperationalException):
-<<<<<<< HEAD
-        order = exchange.stoploss(pair='ETH/BTC', amount=1, stop_price=190, side="sell",
-                                  order_types={'stoploss_on_exchange_limit_ratio': 1.05})
-
-    api_mock.create_order.reset_mock()
-
-    order = exchange.stoploss(pair='ETH/BTC', amount=1, stop_price=220, order_types={}, side="sell")
-=======
         order = exchange.stoploss(
             pair='ETH/BTC',
             amount=1,
@@ -167,7 +134,6 @@
         side="sell",
         leverage=1.0
     )
->>>>>>> 778f0d9d
 
     assert 'id' in order
     assert 'info' in order
@@ -262,12 +228,9 @@
                      [1000000.0, 0.5]],
 
     })
-<<<<<<< HEAD
-=======
     default_conf['dry_run'] = False
     default_conf['trading_mode'] = TradingMode.FUTURES
     default_conf['collateral'] = Collateral.ISOLATED
->>>>>>> 778f0d9d
     exchange = get_patched_exchange(mocker, default_conf, api_mock, id="binance")
     exchange.fill_leverage_brackets()
 
@@ -310,8 +273,6 @@
     )
 
 
-<<<<<<< HEAD
-=======
 def test_fill_leverage_brackets_binance_dryrun(default_conf, mocker):
     api_mock = MagicMock()
     default_conf['trading_mode'] = TradingMode.FUTURES
@@ -359,17 +320,12 @@
         assert exchange._leverage_brackets[key] == value
 
 
->>>>>>> 778f0d9d
 def test__set_leverage_binance(mocker, default_conf):
 
     api_mock = MagicMock()
     api_mock.set_leverage = MagicMock()
     type(api_mock).has = PropertyMock(return_value={'setLeverage': True})
-<<<<<<< HEAD
-
-=======
     default_conf['dry_run'] = False
->>>>>>> 778f0d9d
     exchange = get_patched_exchange(mocker, default_conf, id="binance")
     exchange._set_leverage(3.0, trading_mode=TradingMode.MARGIN)
 
