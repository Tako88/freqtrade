--- conflicted
+++ resolved
@@ -125,7 +125,6 @@
     assert not exchange.stoploss_adjust(sl2, order, side=side)
     # Test with invalid order case
     order['type'] = 'stop_loss'
-<<<<<<< HEAD
     assert not exchange.stoploss_adjust(sl3, order, side=side)
 
 
@@ -257,8 +256,6 @@
         leverage=5.0,
         trading_mode=TradingMode.FUTURES
     )
-=======
-    assert not exchange.stoploss_adjust(1501, order)
 
 
 @pytest.mark.asyncio
@@ -290,5 +287,4 @@
     # Called twice - one "init" call - and one to get the actual data.
     assert exchange._api_async.fetch_ohlcv.call_count == 2
     assert res == ohlcv
-    assert log_has_re(r"Candle-data for ETH/BTC available starting with .*", caplog)
->>>>>>> d77ab337
+    assert log_has_re(r"Candle-data for ETH/BTC available starting with .*", caplog)